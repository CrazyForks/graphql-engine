--- conflicted
+++ resolved
@@ -81,10 +81,7 @@
     "jsx-a11y/no-autofocus": 0,
     "max-len": 0,
     "no-continue": 0,
-<<<<<<< HEAD
-=======
     "eqeqeq": 0,
->>>>>>> 8b1a9f99
     "no-nested-ternary": 0
   },
   "plugins": [
