--- conflicted
+++ resolved
@@ -2,25 +2,19 @@
 
 export const FT_JWT_ANALYZER = 'JWTAnalyzer';
 export const RELOAD_METADATA_API_CHANGE = 'reloadMetaDataApiChange';
-<<<<<<< HEAD
 export const FT_REMOTE_RELATIONSHIPS = 'RemoteRelationships';
-=======
 export const REMOTE_SCHEMA_TIMEOUT_CONF_SUPPORT =
   'remoteSchemaTimeoutConfSupport';
 export const TABLE_ENUMS_SUPPORT = 'tableEnumsSupport';
->>>>>>> eb5bd00c
 
 // list of feature launch versions
 const featureLaunchVersions = {
   // feature: 'v1.0.0'
   [RELOAD_METADATA_API_CHANGE]: 'v1.0.0-beta.3',
   [FT_JWT_ANALYZER]: 'v1.0.0-beta.3',
-<<<<<<< HEAD
-  [FT_REMOTE_RELATIONSHIPS]: 'v1.0.0-beta.3',
-=======
+  [FT_REMOTE_RELATIONSHIPS]: 'v1.0.0-beta.9',
   [REMOTE_SCHEMA_TIMEOUT_CONF_SUPPORT]: 'v1.0.0-beta.5',
   [TABLE_ENUMS_SUPPORT]: 'v1.0.0-beta.6',
->>>>>>> eb5bd00c
 };
 
 export const getFeaturesCompatibility = serverVersion => {
