--- conflicted
+++ resolved
@@ -36,23 +36,7 @@
 allowlist: []
 version: 2
 tables:
-<<<<<<< HEAD
-- array_relationships: []
-  configuration:
-    custom_column_names: {}
-    custom_root_fields:
-      delete: null
-      insert: null
-      select: null
-      select_aggregate: null
-      select_by_pk: null
-      update: null
-  delete_permissions: []
-  event_triggers: []
-  insert_permissions: []
-=======
 - table: test
->>>>>>> b84db36e
   is_enum: false
   configuration:
     custom_root_fields:
@@ -82,29 +66,13 @@
 }
 
 var testMetadataCurrent = map[string][]byte{
-<<<<<<< HEAD
-	"metadata": []byte(`allowlist: []
-functions: []
-query_collections: []
-remote_relationships: []
-remote_schemas: []
-=======
 	"metadata": []byte(`version: 2
->>>>>>> b84db36e
 tables:
 - table:
     schema: public
     name: test
 `),
-<<<<<<< HEAD
-	"empty-metadata": []byte(`allowlist: []
-functions: []
-query_collections: []
-remote_relationships: []
-remote_schemas: []
-=======
 	"empty-metadata": []byte(`version: 2
->>>>>>> b84db36e
 tables: []
 `),
 }
@@ -305,11 +273,7 @@
 
 func compareMetadata(t testing.TB, metadataFile string, actualType string, serverVersion *semver.Version) {
 	var actualData []byte
-<<<<<<< HEAD
-	c, err := semver.NewConstraint("<= v1.0.0-beta.7")
-=======
 	c, err := semver.NewConstraint("<= v1.0.0")
->>>>>>> b84db36e
 	if err != nil {
 		t.Fatal(err)
 	}
