#!/usr/bin/env python3

import pytest
import subprocess
import time
from validate import check_query_f

from validate import check_query_f, check_query

class NodeGraphQL():

    def __init__(self, cmd):
        self.cmd = cmd
        self.proc = None

    def start(self):
        proc = subprocess.Popen(self.cmd, stdout=subprocess.PIPE, stderr=subprocess.STDOUT)
        time.sleep(1)
        self.proc = proc

    def stop(self):
        self.proc.terminate()

@pytest.fixture(scope="module")
def graphql_service():
    svc = NodeGraphQL(["node", "remote_schemas/nodejs/index.js"])
    return svc

<<<<<<< HEAD
class TestCreation:
=======
class TestCreateRemoteRelationship:
>>>>>>> 13e0073f

    @classmethod
    def dir(cls):
        return "queries/remote_schemas/remote_relationships/"

    @pytest.fixture(autouse=True)
    def transact(self, hge_ctx, graphql_service):
        print("In setup method")
        graphql_service.start()
        st_code, resp = hge_ctx.v1q_f(self.dir() + 'setup.yaml')
        assert st_code == 200, resp
        yield
        st_code, resp = hge_ctx.v1q_f(self.dir() + 'teardown.yaml')
        assert st_code == 200, resp
        graphql_service.stop()

    def test_create_valid(self, hge_ctx):
        st_code, resp = hge_ctx.v1q_f(self.dir() + 'setup_remote_rel_basic.yaml')
        assert st_code == 200, resp

        st_code, resp = hge_ctx.v1q_f(self.dir() + 'setup_remote_rel_nested_args.yaml')
        assert st_code == 200, resp

        st_code, resp = hge_ctx.v1q_f(self.dir() + 'setup_remote_rel_array.yaml')
        assert st_code == 200, resp

        st_code, resp = hge_ctx.v1q_f(self.dir() + 'setup_remote_rel_nested_fields.yaml')
        assert st_code == 200, resp

        st_code, resp = hge_ctx.v1q_f(self.dir() + 'setup_remote_rel_multiple_fields.yaml')
        assert st_code == 200, resp

        st_code, resp = hge_ctx.v1q_f(self.dir() + 'setup_remote_rel_with_interface.yaml')
        assert st_code == 200, resp

    def test_create_invalid(self, hge_ctx):
        st_code, resp = hge_ctx.v1q_f(self.dir() + 'setup_invalid_remote_rel_hasura_field.yaml')
        assert st_code == 400, resp

        st_code, resp = hge_ctx.v1q_f(self.dir() + 'setup_invalid_remote_rel_literal.yaml')
        assert st_code == 400, resp

        st_code, resp = hge_ctx.v1q_f(self.dir() + 'setup_invalid_remote_rel_variable.yaml')
        assert st_code == 400, resp

        st_code, resp = hge_ctx.v1q_f(self.dir() + 'setup_invalid_remote_rel_remote_args.yaml')
        assert st_code == 400, resp

        st_code, resp = hge_ctx.v1q_f(self.dir() + 'setup_invalid_remote_rel_remote_schema.yaml')
        assert st_code == 400, resp

        st_code, resp = hge_ctx.v1q_f(self.dir() + 'setup_invalid_remote_rel_remote_field.yaml')
        assert st_code == 400, resp

        st_code, resp = hge_ctx.v1q_f(self.dir() + 'setup_invalid_remote_rel_type.yaml')
        assert st_code == 400, resp

        st_code, resp = hge_ctx.v1q_f(self.dir() + 'setup_invalid_remote_rel_nested_args.yaml')
        assert st_code == 400, resp

        st_code, resp = hge_ctx.v1q_f(self.dir() + 'setup_invalid_remote_rel_array.yaml')
        assert st_code == 400, resp

    def test_generation(self, hge_ctx):
        st_code, resp = hge_ctx.v1q_f(self.dir() + 'setup_remote_rel_basic.yaml')
        assert st_code == 200, resp
        st_code, resp = hge_ctx.v1q_f(self.dir() + 'setup_remote_rel_nested_args.yaml')
        assert st_code == 200, resp

        check_query_f(hge_ctx, self.dir() + 'select_remote_fields.yaml')

<<<<<<< HEAD
@pytest.mark.parametrize("transport", ['http'])
class TestExecution:

    @classmethod
    def dir(cls):
        return "queries/remote_schemas/remote_relationships/"

    @pytest.fixture(autouse=True)
    def transact(self, hge_ctx, graphql_service):
        print("In setup method")
        graphql_service.start()
        st_code, resp = hge_ctx.v1q_f(self.dir() + 'setup.yaml')
        assert st_code == 200, resp
        # st_code, resp = hge_ctx.v1q_f(self.dir() + 'setup_all_relationships.yaml')
        # assert st_code == 200, resp
        yield
        st_code, resp = hge_ctx.v1q_f(self.dir() + 'teardown.yaml')
        assert st_code == 200, resp
        graphql_service.stop()

    # def test_basic_mixed(self, hge_ctx, transport):
    #     check_query_f(hge_ctx, self.dir() + 'basic_mixed.yaml', transport)

    # def test_basic_relationship(self, hge_ctx, transport):
    #     check_query_f(hge_ctx, self.dir() + 'basic_relationship.yaml', transport)

    def test_basic_array(self, hge_ctx, transport):
        st_code, resp = hge_ctx.v1q_f(self.dir() + 'setup_remote_rel_array.yaml')
        assert st_code == 200, resp
        check_query_f(hge_ctx, self.dir() + 'basic_array.yaml', transport)
        assert st_code == 200, resp
        check_query_f(hge_ctx, self.dir() + 'basic_array_without_join_key.yaml', transport)

    # def test_multiple_fields(self, hge_ctx, transport):
    #     check_query_f(hge_ctx, self.dir() + 'basic_multiple_fields.yaml', transport)

    # def test_with_variables(self, hge_ctx, transport):
    #     check_query_f(hge_ctx, self.dir() + 'mixed_variables.yaml', transport)
    #     check_query_f(hge_ctx, self.dir() + 'remote_rel_variables.yaml', transport)

    def test_with_fragments(self, hge_ctx, transport):
        st_code, resp = hge_ctx.v1q_f(self.dir() + 'setup_remote_.yaml')
        assert st_code == 200, resp
        check_query_f(hge_ctx, self.dir() + 'mixed_fragments.yaml', transport)
        check_query_f(hge_ctx, self.dir() + 'remote_rel_fragments.yaml', transport)

    # def test_with_interface(self, hge_ctx, transport):
    #     check_query_f(hge_ctx, self.dir() + 'mixed_interface.yaml', transport)
    #     check_query_f(hge_ctx, self.dir() + 'remote_rel_interface.yaml', transport)
=======
class TestDeleteRemoteRelationship:
    @classmethod
    def dir(cls):
        return "queries/remote_schemas/remote_relationships/"

    @pytest.fixture(autouse=True)
    def transact(self, hge_ctx, graphql_service):
        print("In setup method")
        graphql_service.start()
        st_code, resp = hge_ctx.v1q_f(self.dir() + 'setup.yaml')
        assert st_code == 200, resp
        yield
        st_code, resp = hge_ctx.v1q_f(self.dir() + 'teardown.yaml')
        assert st_code == 200, resp
        graphql_service.stop()

    def test_delete(self, hge_ctx):
        st_code, resp = hge_ctx.v1q_f(self.dir() + 'setup_remote_rel_basic.yaml')
        assert st_code == 200, resp
        st_code, resp = hge_ctx.v1q_f(self.dir() + 'delete_remote_rel.yaml')
        assert st_code == 200, resp

    def test_delete_dependencies(self, hge_ctx):
        st_code, resp = hge_ctx.v1q_f(self.dir() + 'setup_remote_rel_basic.yaml')
        assert st_code == 200, resp
        st_code, resp = hge_ctx.v1q_f(self.dir() + 'remove_remote_schema.yaml')
        assert st_code == 400, resp
        st_code, resp = hge_ctx.v1q_f(self.dir() + 'delete_remote_rel.yaml')
        assert st_code == 200, resp
>>>>>>> 13e0073f
<|MERGE_RESOLUTION|>--- conflicted
+++ resolved
@@ -26,12 +26,7 @@
     svc = NodeGraphQL(["node", "remote_schemas/nodejs/index.js"])
     return svc
 
-<<<<<<< HEAD
-class TestCreation:
-=======
 class TestCreateRemoteRelationship:
->>>>>>> 13e0073f
-
     @classmethod
     def dir(cls):
         return "queries/remote_schemas/remote_relationships/"
@@ -102,57 +97,7 @@
 
         check_query_f(hge_ctx, self.dir() + 'select_remote_fields.yaml')
 
-<<<<<<< HEAD
-@pytest.mark.parametrize("transport", ['http'])
-class TestExecution:
 
-    @classmethod
-    def dir(cls):
-        return "queries/remote_schemas/remote_relationships/"
-
-    @pytest.fixture(autouse=True)
-    def transact(self, hge_ctx, graphql_service):
-        print("In setup method")
-        graphql_service.start()
-        st_code, resp = hge_ctx.v1q_f(self.dir() + 'setup.yaml')
-        assert st_code == 200, resp
-        # st_code, resp = hge_ctx.v1q_f(self.dir() + 'setup_all_relationships.yaml')
-        # assert st_code == 200, resp
-        yield
-        st_code, resp = hge_ctx.v1q_f(self.dir() + 'teardown.yaml')
-        assert st_code == 200, resp
-        graphql_service.stop()
-
-    # def test_basic_mixed(self, hge_ctx, transport):
-    #     check_query_f(hge_ctx, self.dir() + 'basic_mixed.yaml', transport)
-
-    # def test_basic_relationship(self, hge_ctx, transport):
-    #     check_query_f(hge_ctx, self.dir() + 'basic_relationship.yaml', transport)
-
-    def test_basic_array(self, hge_ctx, transport):
-        st_code, resp = hge_ctx.v1q_f(self.dir() + 'setup_remote_rel_array.yaml')
-        assert st_code == 200, resp
-        check_query_f(hge_ctx, self.dir() + 'basic_array.yaml', transport)
-        assert st_code == 200, resp
-        check_query_f(hge_ctx, self.dir() + 'basic_array_without_join_key.yaml', transport)
-
-    # def test_multiple_fields(self, hge_ctx, transport):
-    #     check_query_f(hge_ctx, self.dir() + 'basic_multiple_fields.yaml', transport)
-
-    # def test_with_variables(self, hge_ctx, transport):
-    #     check_query_f(hge_ctx, self.dir() + 'mixed_variables.yaml', transport)
-    #     check_query_f(hge_ctx, self.dir() + 'remote_rel_variables.yaml', transport)
-
-    def test_with_fragments(self, hge_ctx, transport):
-        st_code, resp = hge_ctx.v1q_f(self.dir() + 'setup_remote_.yaml')
-        assert st_code == 200, resp
-        check_query_f(hge_ctx, self.dir() + 'mixed_fragments.yaml', transport)
-        check_query_f(hge_ctx, self.dir() + 'remote_rel_fragments.yaml', transport)
-
-    # def test_with_interface(self, hge_ctx, transport):
-    #     check_query_f(hge_ctx, self.dir() + 'mixed_interface.yaml', transport)
-    #     check_query_f(hge_ctx, self.dir() + 'remote_rel_interface.yaml', transport)
-=======
 class TestDeleteRemoteRelationship:
     @classmethod
     def dir(cls):
@@ -182,4 +127,47 @@
         assert st_code == 400, resp
         st_code, resp = hge_ctx.v1q_f(self.dir() + 'delete_remote_rel.yaml')
         assert st_code == 200, resp
->>>>>>> 13e0073f
+
+@pytest.mark.parametrize("transport", ['http', 'websocket'])
+class TestExecution:
+
+    @classmethod
+    def dir(cls):
+        return "queries/remote_schemas/remote_relationships/"
+
+    @pytest.fixture(autouse=True)
+    def transact(self, hge_ctx, graphql_service):
+        print("In setup method")
+        graphql_service.start()
+        st_code, resp = hge_ctx.v1q_f(self.dir() + 'setup.yaml')
+        assert st_code == 200, resp
+        st_code, resp = hge_ctx.v1q_f(self.dir() + 'setup_all_relationships.yaml')
+        assert st_code == 200, resp
+        yield
+        st_code, resp = hge_ctx.v1q_f(self.dir() + 'teardown.yaml')
+        assert st_code == 200, resp
+        graphql_service.stop()
+
+    def test_basic_mixed(self, hge_ctx, transport):
+        check_query_f(hge_ctx, self.dir() + 'basic_mixed.yaml', transport)
+
+    def test_basic_relationship(self, hge_ctx, transport):
+        check_query_f(hge_ctx, self.dir() + 'basic_relationship.yaml', transport)
+
+    def test_basic_array(self, hge_ctx, transport):
+        check_query_f(hge_ctx, self.dir() + 'basic_array.yaml', transport)
+
+    def test_multiple_fields(self, hge_ctx, transport):
+        check_query_f(hge_ctx, self.dir() + 'basic_multiple_fields.yaml', transport)
+
+    def test_with_variables(self, hge_ctx, transport):
+        check_query_f(hge_ctx, self.dir() + 'mixed_variables.yaml', transport)
+        check_query_f(hge_ctx, self.dir() + 'remote_rel_variables.yaml', transport)
+
+    def test_with_fragments(self, hge_ctx, transport):
+        check_query_f(hge_ctx, self.dir() + 'mixed_fragments.yaml', transport)
+        check_query_f(hge_ctx, self.dir() + 'remote_rel_fragments.yaml', transport)
+
+    def test_with_interface(self, hge_ctx, transport):
+        check_query_f(hge_ctx, self.dir() + 'mixed_interface.yaml', transport)
+        check_query_f(hge_ctx, self.dir() + 'remote_rel_interface.yaml', transport)