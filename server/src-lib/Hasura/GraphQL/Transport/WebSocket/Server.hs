--- conflicted
+++ resolved
@@ -131,17 +131,6 @@
   toEngineLog wsLog =
     (L.LevelDebug, L.ELTInternal L.ILTWsServer, J.toJSON wsLog)
 
-class Monad m => MonadWSLog m where
-  -- | Takes WS server log data and logs it
-  -- logWSServer
-  logWSLog :: L.Logger L.Hasura -> WSLog -> m ()
-
-instance MonadWSLog m => MonadWSLog (ExceptT e m) where
-  logWSLog l ws = lift $ logWSLog l ws
-
-instance MonadWSLog m => MonadWSLog (ReaderT r m) where
-  logWSLog l ws = lift $ logWSLog l ws
-
 data WSQueueResponse
   = WSQueueResponse
   { _wsqrMessage   :: !BL.ByteString
@@ -303,11 +292,7 @@
       --      Requires a fork of 'wai-websockets' and 'websockets', it looks like.
       --      Adding `package` stanzas with -Xstrict -XStrictData for those two packages
       --      helped, cutting the number of thunks approximately in half.
-<<<<<<< HEAD
-      -- TODO disabled for now; printing odd errors: liftIO $ $assertNFHere wsConn  -- so we don't write thunks to mutable vars
-=======
       liftIO $ $assertNFHere wsConn  -- so we don't write thunks to mutable vars
->>>>>>> 0ec01488
 
       let whenAcceptingInsertConn = liftIO $ STM.atomically $ do
             status <- STM.readTVar serverStatus
@@ -376,10 +361,6 @@
         liftIO $ STM.atomically $ STMMap.delete (_wcConnId wsConn) connMap
         _hOnClose wsHandlers wsConn
         logWSLog logger $ WSLog (_wcConnId wsConn) EClosed Nothing
-<<<<<<< HEAD
-=======
-
->>>>>>> 0ec01488
 
 shutdown :: WSServer a -> IO ()
 shutdown (WSServer (L.Logger writeLog) serverStatus) = do
