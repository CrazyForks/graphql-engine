{-# LANGUAGE RecordWildCards #-}
module Hasura.GraphQL.Transport.HTTP
  ( runGQ
<<<<<<< HEAD
  , getMergedGQResp
=======
  , runGQBatched
>>>>>>> b84db36e
  ) where

import qualified Data.Sequence                          as Seq
import qualified Data.Text                              as T
import qualified Network.HTTP.Types                     as N

import           Hasura.EncJSON
import           Hasura.GraphQL.Logging
import           Hasura.GraphQL.Transport.HTTP.Protocol
import           Hasura.Prelude
import           Hasura.RQL.Types
import           Hasura.Server.Context
import           Hasura.Server.Utils                    (RequestId)
import           Hasura.Server.Version                  (HasVersion)

import qualified Database.PG.Query                      as Q
import qualified Hasura.GraphQL.Execute                 as E
<<<<<<< HEAD
import qualified Hasura.GraphQL.Execute.RemoteJoins     as E
=======
import qualified Hasura.Logging                         as L
import qualified Hasura.Server.Telemetry.Counters       as Telem
>>>>>>> b84db36e
import qualified Language.GraphQL.Draft.Syntax          as G

runGQ
  :: ( HasVersion
     , MonadIO m
     , MonadError QErr m
     , MonadReader E.ExecutionCtx m
     )
  => RequestId
  -> UserInfo
  -> [N.Header]
  -> GQLReq GQLQueryText
  -> m (HttpResponse EncJSON)
runGQ reqId userInfo reqHdrs req = do
<<<<<<< HEAD
  E.ExecutionCtx _ sqlGenCtx pgExecCtx planCache sc scVer _ enableAL <- ask
  fieldPlans <- E.getResolvedExecPlan pgExecCtx planCache
              userInfo sqlGenCtx enableAL sc scVer req
  fieldResps <- forM fieldPlans $ \case
    (remoteRelPlans, E.GQFieldResolvedHasura resolvedOp) -> do
      initJson <- runHasuraGQ reqId req userInfo resolvedOp
      let (initValue, joinInputs) =
            E.extractRemoteRelArguments initJson $
              map E.rrpRemoteRelField remoteRelPlans

      let batchesRemotePlans =
            map (uncurry E.mkQuery) $ catMaybes $
            map sequence $ zip remoteRelPlans joinInputs

      results <- forM batchesRemotePlans $ \(E.GQRemoteRelPlan remoteRelSplice rsi, batch) ->
        -- NOTE: discard remote headers (for now):
        (remoteRelSplice, ) <$>
        (fmap _hrBody $ E.execRemoteGQ reqId userInfo reqHdrs rsi G.OperationTypeQuery (Seq.fromList batch))

      pure $
        -- NOTE: preserve headers (see test_response_headers_from_remote)
        HttpResponse
          (E.encodeGQRespValue
             (E.joinResults initValue results))
          Nothing
    (_remoteRelPlans, E.GQFieldResolvedRemote rsi opType field) ->
      E.execRemoteGQ reqId userInfo reqHdrs rsi opType (Seq.singleton field)

  let mergedResp = mergeResponses (fmap _hrBody fieldResps)
  case mergedResp of
    Left e ->
      throw400
        UnexpectedPayload
        ("could not merge data from results: " <> T.pack e)
    Right mergedGQResp ->
      pure (HttpResponse mergedGQResp (foldMap _hrHeaders fieldResps))
=======
  -- The response and misc telemetry data:
  let telemTransport = Telem.HTTP
  (telemTimeTot_DT, (telemCacheHit, telemLocality, (telemTimeIO_DT, telemQueryType, !resp))) <- withElapsedTime $ do
    E.ExecutionCtx _ sqlGenCtx pgExecCtx planCache sc scVer httpManager enableAL <- ask
    (telemCacheHit, execPlan) <- E.getResolvedExecPlan pgExecCtx planCache
                userInfo sqlGenCtx enableAL sc scVer httpManager reqHdrs req
    case execPlan of
      E.GExPHasura resolvedOp -> do
        (telemTimeIO, telemQueryType, resp) <- runHasuraGQ reqId req userInfo resolvedOp
        return (telemCacheHit, Telem.Local, (telemTimeIO, telemQueryType, HttpResponse resp Nothing))
      E.GExPRemote rsi opDef  -> do
        let telemQueryType | G._todType opDef == G.OperationTypeMutation = Telem.Mutation
                            | otherwise = Telem.Query
        (telemTimeIO, resp) <- E.execRemoteGQ reqId userInfo reqHdrs req rsi opDef
        return (telemCacheHit, Telem.Remote, (telemTimeIO, telemQueryType, resp))
  let telemTimeIO = fromUnits telemTimeIO_DT
      telemTimeTot = fromUnits telemTimeTot_DT
  Telem.recordTimingMetric Telem.RequestDimensions{..} Telem.RequestTimings{..}
  return resp

runGQBatched
  :: ( HasVersion
     , MonadIO m
     , MonadError QErr m
     , MonadReader E.ExecutionCtx m
     )
  => RequestId
  -> UserInfo
  -> [N.Header]
  -> GQLBatchedReqs GQLQueryText
  -> m (HttpResponse EncJSON)
runGQBatched reqId userInfo reqHdrs reqs =
  case reqs of
    GQLSingleRequest req ->
      runGQ reqId userInfo reqHdrs req
    GQLBatchedReqs batch -> do
      -- It's unclear what we should do if we receive multiple
      -- responses with distinct headers, so just do the simplest thing
      -- in this case, and don't forward any.
      let removeHeaders =
            flip HttpResponse Nothing
            . encJFromList
            . map (either (encJFromJValue . encodeGQErr False) _hrBody)
          try = flip catchError (pure . Left) . fmap Right
      fmap removeHeaders $
        traverse (try . runGQ reqId userInfo reqHdrs) batch
>>>>>>> b84db36e

runHasuraGQ
  :: ( MonadIO m
     , MonadError QErr m
     , MonadReader E.ExecutionCtx m
     )
  => RequestId
  -> GQLReqUnparsed
  -> UserInfo
  -> E.ExecOp
  -> m (DiffTime, Telem.QueryType, EncJSON)
  -- ^ Also return 'Mutation' when the operation was a mutation, and the time
  -- spent in the PG query; for telemetry.
runHasuraGQ reqId query userInfo resolvedOp = do
  E.ExecutionCtx logger _ pgExecCtx _ _ _ _ _ <- ask
  (telemTimeIO, respE) <- withElapsedTime $ liftIO $ runExceptT $ case resolvedOp of
    E.ExOpQuery tx genSql  -> do
      -- log the generated SQL and the graphql query
      L.unLogger logger $ QueryLog query genSql reqId
      runLazyTx' pgExecCtx tx
    E.ExOpMutation tx -> do
      -- log the graphql query
      L.unLogger logger $ QueryLog query Nothing reqId
      runLazyTx pgExecCtx Q.ReadWrite $ withUserInfo userInfo tx
    E.ExOpSubs _ ->
      throw400 UnexpectedPayload
      "subscriptions are not supported over HTTP, use websockets instead"
  resp <- liftEither respE
  let !json = encodeGQResp $ GQSuccess $ encJToLBS resp
      telemQueryType = case resolvedOp of E.ExOpMutation{} -> Telem.Mutation ; _ -> Telem.Query
  return (telemTimeIO, telemQueryType, json)<|MERGE_RESOLUTION|>--- conflicted
+++ resolved
@@ -1,16 +1,15 @@
 {-# LANGUAGE RecordWildCards #-}
 module Hasura.GraphQL.Transport.HTTP
   ( runGQ
-<<<<<<< HEAD
-  , getMergedGQResp
-=======
   , runGQBatched
->>>>>>> b84db36e
   ) where
 
-import qualified Data.Sequence                          as Seq
+import qualified Data.Aeson                             as J
+import qualified Data.Aeson.Ordered                     as JO
 import qualified Data.Text                              as T
+import qualified Data.Vector                            as V
 import qualified Network.HTTP.Types                     as N
+import qualified VectorBuilder.Vector                   as VB
 
 import           Hasura.EncJSON
 import           Hasura.GraphQL.Logging
@@ -23,12 +22,10 @@
 
 import qualified Database.PG.Query                      as Q
 import qualified Hasura.GraphQL.Execute                 as E
-<<<<<<< HEAD
 import qualified Hasura.GraphQL.Execute.RemoteJoins     as E
-=======
 import qualified Hasura.Logging                         as L
 import qualified Hasura.Server.Telemetry.Counters       as Telem
->>>>>>> b84db36e
+import qualified Language.GraphQL.Draft.Printer.Text    as G
 import qualified Language.GraphQL.Draft.Syntax          as G
 
 runGQ
@@ -43,59 +40,22 @@
   -> GQLReq GQLQueryText
   -> m (HttpResponse EncJSON)
 runGQ reqId userInfo reqHdrs req = do
-<<<<<<< HEAD
-  E.ExecutionCtx _ sqlGenCtx pgExecCtx planCache sc scVer _ enableAL <- ask
-  fieldPlans <- E.getResolvedExecPlan pgExecCtx planCache
-              userInfo sqlGenCtx enableAL sc scVer req
-  fieldResps <- forM fieldPlans $ \case
-    (remoteRelPlans, E.GQFieldResolvedHasura resolvedOp) -> do
-      initJson <- runHasuraGQ reqId req userInfo resolvedOp
-      let (initValue, joinInputs) =
-            E.extractRemoteRelArguments initJson $
-              map E.rrpRemoteRelField remoteRelPlans
-
-      let batchesRemotePlans =
-            map (uncurry E.mkQuery) $ catMaybes $
-            map sequence $ zip remoteRelPlans joinInputs
-
-      results <- forM batchesRemotePlans $ \(E.GQRemoteRelPlan remoteRelSplice rsi, batch) ->
-        -- NOTE: discard remote headers (for now):
-        (remoteRelSplice, ) <$>
-        (fmap _hrBody $ E.execRemoteGQ reqId userInfo reqHdrs rsi G.OperationTypeQuery (Seq.fromList batch))
-
-      pure $
-        -- NOTE: preserve headers (see test_response_headers_from_remote)
-        HttpResponse
-          (E.encodeGQRespValue
-             (E.joinResults initValue results))
-          Nothing
-    (_remoteRelPlans, E.GQFieldResolvedRemote rsi opType field) ->
-      E.execRemoteGQ reqId userInfo reqHdrs rsi opType (Seq.singleton field)
-
-  let mergedResp = mergeResponses (fmap _hrBody fieldResps)
-  case mergedResp of
-    Left e ->
-      throw400
-        UnexpectedPayload
-        ("could not merge data from results: " <> T.pack e)
-    Right mergedGQResp ->
-      pure (HttpResponse mergedGQResp (foldMap _hrHeaders fieldResps))
-=======
   -- The response and misc telemetry data:
   let telemTransport = Telem.HTTP
   (telemTimeTot_DT, (telemCacheHit, telemLocality, (telemTimeIO_DT, telemQueryType, !resp))) <- withElapsedTime $ do
     E.ExecutionCtx _ sqlGenCtx pgExecCtx planCache sc scVer httpManager enableAL <- ask
     (telemCacheHit, execPlan) <- E.getResolvedExecPlan pgExecCtx planCache
-                userInfo sqlGenCtx enableAL sc scVer httpManager reqHdrs req
+                                 userInfo sqlGenCtx enableAL sc scVer httpManager reqHdrs req
     case execPlan of
-      E.GExPHasura resolvedOp -> do
-        (telemTimeIO, telemQueryType, resp) <- runHasuraGQ reqId req userInfo resolvedOp
-        return (telemCacheHit, Telem.Local, (telemTimeIO, telemQueryType, HttpResponse resp Nothing))
+      E.GExPHasura execOp -> do
+        (telemTimeIO, telemQueryType, resp) <- runHasuraGQ reqId reqHdrs req userInfo execOp
+        pure $ (telemCacheHit, Telem.Local, (telemTimeIO, telemQueryType, HttpResponse resp Nothing))
       E.GExPRemote rsi opDef  -> do
         let telemQueryType | G._todType opDef == G.OperationTypeMutation = Telem.Mutation
                             | otherwise = Telem.Query
-        (telemTimeIO, resp) <- E.execRemoteGQ reqId userInfo reqHdrs req rsi opDef
-        return (telemCacheHit, Telem.Remote, (telemTimeIO, telemQueryType, resp))
+        (telemTimeIO, resp) <- E.execRemoteGQ reqId userInfo reqHdrs req rsi $ G._todType opDef
+        pure (telemCacheHit, Telem.Remote, (telemTimeIO, telemQueryType, resp))
+
   let telemTimeIO = fromUnits telemTimeIO_DT
       telemTimeTot = fromUnits telemTimeTot_DT
   Telem.recordTimingMetric Telem.RequestDimensions{..} Telem.RequestTimings{..}
@@ -127,34 +87,75 @@
           try = flip catchError (pure . Left) . fmap Right
       fmap removeHeaders $
         traverse (try . runGQ reqId userInfo reqHdrs) batch
->>>>>>> b84db36e
 
 runHasuraGQ
-  :: ( MonadIO m
+  :: ( HasVersion
+     , MonadIO m
      , MonadError QErr m
      , MonadReader E.ExecutionCtx m
      )
   => RequestId
+  -> [N.Header]
   -> GQLReqUnparsed
   -> UserInfo
   -> E.ExecOp
   -> m (DiffTime, Telem.QueryType, EncJSON)
   -- ^ Also return 'Mutation' when the operation was a mutation, and the time
   -- spent in the PG query; for telemetry.
-runHasuraGQ reqId query userInfo resolvedOp = do
-  E.ExecutionCtx logger _ pgExecCtx _ _ _ _ _ <- ask
+runHasuraGQ reqId reqHdrs query userInfo resolvedOp = do
+  exeCtx@(E.ExecutionCtx logger _ pgExecCtx _ _ _ _ _) <- ask
   (telemTimeIO, respE) <- withElapsedTime $ liftIO $ runExceptT $ case resolvedOp of
-    E.ExOpQuery tx genSql  -> do
+    E.ExOpQuery queryOp genSql -> do
       -- log the generated SQL and the graphql query
       L.unLogger logger $ QueryLog query genSql reqId
-      runLazyTx' pgExecCtx tx
+      case queryOp of
+        E.EQOSimple tx -> runLazyTx' pgExecCtx tx
+        E.EQOComposite fieldsSet -> do
+          resps <- fmap (toList) $ forM fieldsSet $ \case
+            E.EQFPlain tx -> do
+              r <- runLazyTx' pgExecCtx tx
+              either (throw400 Unexpected . T.pack) pure $ parseEncJObject r
+            E.EQFRemoteJoin remoteRelPlans tx -> do
+              initJson <- runLazyTx' pgExecCtx tx
+              let (initValue, joinInputs) = E.extractRemoteRelArguments
+                                            (encodeGQResp $ GQSuccess $ encJToLBS initJson)
+                                            (map E.rrpRemoteRelField $ toList remoteRelPlans)
+
+              let batchesRemotePlans = map (uncurry E.mkQuery) $ catMaybes $ map sequence $
+                                       zip (toList remoteRelPlans) joinInputs
+
+              results <- forM batchesRemotePlans $
+                \(E.GQRemoteRelPlan remoteRelSplice rsi, batch) -> do
+                  gqlReq <- E.fieldsToRequest G.OperationTypeQuery batch
+                  let gqlReqUnparsed = (GQLQueryText . G.renderExecutableDoc . G.ExecutableDocument . unGQLExecDoc) <$> gqlReq
+                  (_, respBody) <- flip runReaderT exeCtx $
+                                   E.execRemoteGQ reqId userInfo reqHdrs gqlReqUnparsed rsi G.OperationTypeQuery
+                  -- NOTE: discard remote headers (for now):
+                  pure (remoteRelSplice, _hrBody respBody)
+
+              -- NOTE: preserve headers (see test_response_headers_from_remote)
+              let GQRespValue resData resErrors = E.joinResults initValue results
+                  errors = VB.build resErrors
+              case V.null errors of
+                True  -> pure resData
+                False -> throwError (err400 Unexpected "Joining results for remote relationships failed")
+                                    {qeInternal = Just $ J.object ["errors" J..= JO.fromOrdered (JO.Array errors)]}
+              -- pure $ encodeGQRespValue (E.joinResults initValue results)
+
+          let mergedResp = foldM JO.safeUnion JO.empty resps
+          case mergedResp of
+            Left e -> throw400 UnexpectedPayload $ "could not merge data from results: " <> T.pack e
+            Right r -> pure $ JO.toEncJSON $ JO.Object r
+
     E.ExOpMutation tx -> do
       -- log the graphql query
       L.unLogger logger $ QueryLog query Nothing reqId
       runLazyTx pgExecCtx Q.ReadWrite $ withUserInfo userInfo tx
+
     E.ExOpSubs _ ->
       throw400 UnexpectedPayload
       "subscriptions are not supported over HTTP, use websockets instead"
+
   resp <- liftEither respE
   let !json = encodeGQResp $ GQSuccess $ encJToLBS resp
       telemQueryType = case resolvedOp of E.ExOpMutation{} -> Telem.Mutation ; _ -> Telem.Query
