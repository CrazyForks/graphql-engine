--- conflicted
+++ resolved
@@ -7,7 +7,6 @@
   ) where
 
 import           Control.Arrow                 ((&&&))
-import           Control.Lens                  (preview)
 
 import qualified Data.HashMap.Strict           as Map
 import qualified Language.GraphQL.Draft.Syntax as G
@@ -142,15 +141,9 @@
     desc = G.Description $
       "ordering options when selecting data from " <>> tn
 
-<<<<<<< HEAD
-    pgColFlds = lookupPGCols selFlds
-    relFltr ty = flip filter (lookupRels selFlds) $ \rf ->
-      riType (_rfiInfo rf) == ty
-=======
     pgColFlds = getPGColumnFields selFlds
     relFltr ty = flip filter (getRelationshipFields selFlds) $
                  \rf -> riType (_rfiInfo rf) == ty
->>>>>>> b84db36e
     objRels = relFltr ObjRel
     arrRels = relFltr ArrRel
 
@@ -184,8 +177,4 @@
                      let obItem = ( mkAggRelName $ riName ri
                                   , OBIAgg ri colGNameMap fltr
                                   )
-                     in bool Nothing (Just obItem) isAggAllowed
-
-    lookupPGCols = mapMaybe (preview _SelFldCol)
-
-    lookupRels = mapMaybe (preview _SelFldRel)+                     in bool Nothing (Just obItem) isAggAllowed