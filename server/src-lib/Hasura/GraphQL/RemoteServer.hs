--- conflicted
+++ resolved
@@ -27,11 +27,8 @@
 import qualified Hasura.GraphQL.Context        as GC
 import qualified Hasura.GraphQL.Schema         as GS
 import qualified Hasura.GraphQL.Validate.Types as VT
-<<<<<<< HEAD
-import           Hasura.RQL.DDL.Remote.Types (RemoteSchemaName)
-
-=======
->>>>>>> 510d854e
+import           Hasura.RQL.DDL.Remote.Types   (RemoteSchemaName)
+
 
 introspectionQuery :: BL.ByteString
 introspectionQuery = $(embedStringFile "src-rsr/introspection.json")
