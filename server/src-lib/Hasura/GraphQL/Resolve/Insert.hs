module Hasura.GraphQL.Resolve.Insert
  ( convertInsert
  , convertInsertOne
  )
where

import           Data.Has
import           Hasura.EncJSON
import           Hasura.Prelude
<<<<<<< HEAD
=======
import           Hasura.Session
>>>>>>> 0ec01488

import qualified Data.Aeson                           as J
import qualified Data.Aeson.Casing                    as J
import qualified Data.Aeson.TH                        as J
<<<<<<< HEAD
=======
import qualified Data.Environment                     as Env
>>>>>>> 0ec01488
import qualified Data.HashMap.Strict                  as Map
import qualified Data.HashMap.Strict.InsOrd           as OMap
import qualified Data.Sequence                        as Seq
import qualified Data.Text                            as T
<<<<<<< HEAD
import qualified Language.GraphQL.Draft.Syntax        as G

import qualified Database.PG.Query                    as Q
import qualified Hasura.RQL.DML.Insert                as RI
import qualified Hasura.RQL.DML.Returning             as RR

=======
import qualified Database.PG.Query                    as Q
import qualified Language.GraphQL.Draft.Syntax        as G

import qualified Hasura.RQL.DML.Insert                as RI
import qualified Hasura.RQL.DML.Returning             as RR
>>>>>>> 0ec01488
import qualified Hasura.SQL.DML                       as S
import qualified Hasura.Tracing                       as Tracing

import           Hasura.GraphQL.Resolve.BoolExp
import           Hasura.GraphQL.Resolve.Context
import           Hasura.GraphQL.Resolve.InputValue
import           Hasura.GraphQL.Resolve.Mutation
import           Hasura.GraphQL.Resolve.Select
import           Hasura.GraphQL.Validate.SelectionSet
import           Hasura.GraphQL.Validate.Types
import           Hasura.RQL.DML.Insert                (insertOrUpdateCheckExpr)
import           Hasura.RQL.DML.Internal              (convAnnBoolExpPartialSQL, convPartialSQLExp,
                                                       sessVarFromCurrentSetting)
import           Hasura.RQL.DML.Mutation
import           Hasura.RQL.DML.RemoteJoin
import           Hasura.RQL.GBoolExp                  (toSQLBoolExp)
import           Hasura.RQL.Types
import           Hasura.Server.Version                (HasVersion)
import           Hasura.SQL.Types
import           Hasura.SQL.Value

type ColumnValuesText = ColumnValues TxtEncodedPGVal

newtype InsResp
  = InsResp
  { _irResponse     :: Maybe J.Object
  } deriving (Show, Eq)
$(J.deriveJSON (J.aesonDrop 3 J.snakeCase) ''InsResp)

data AnnIns a
  = AnnIns
  { _aiInsObj         :: !a
  , _aiConflictClause :: !(Maybe RI.ConflictClauseP1)
  , _aiCheckCond      :: !(AnnBoolExpPartialSQL, Maybe AnnBoolExpPartialSQL)
  , _aiTableCols      :: ![PGColumnInfo]
  , _aiDefVals        :: !(Map.HashMap PGCol S.SQLExp)
  } deriving (Show, Eq, Functor, Foldable, Traversable)

type SingleObjIns = AnnIns AnnInsObj
type MultiObjIns = AnnIns [AnnInsObj]

multiToSingles :: MultiObjIns -> [SingleObjIns]
multiToSingles = sequenceA

data RelIns a
  = RelIns
  { _riAnnIns  :: !a
  , _riRelInfo :: !RelInfo
  } deriving (Show, Eq)

type ObjRelIns = RelIns SingleObjIns
type ArrRelIns = RelIns MultiObjIns

type PGColWithValue = (PGCol, WithScalarType PGScalarValue)

data CTEExp
  = CTEExp
  { _iweExp      :: !S.CTE
  , _iwePrepArgs :: !(Seq.Seq Q.PrepArg)
  } deriving (Show, Eq)

data AnnInsObj
  = AnnInsObj
  { _aioColumns :: ![PGColWithValue]
  , _aioObjRels :: ![ObjRelIns]
  , _aioArrRels :: ![ArrRelIns]
  } deriving (Show, Eq)

mkAnnInsObj
  :: (MonadReusability m, MonadError QErr m, Has InsCtxMap r, MonadReader r m, Has FieldMap r)
  => RelationInfoMap
  -> PGColGNameMap
  -> AnnGObject
  -> m AnnInsObj
mkAnnInsObj relInfoMap allColMap annObj =
  foldrM (traverseInsObj relInfoMap allColMap) emptyInsObj $ OMap.toList annObj
  where
    emptyInsObj = AnnInsObj [] [] []

traverseInsObj
  :: (MonadReusability m, MonadError QErr m, Has InsCtxMap r, MonadReader r m, Has FieldMap r)
  => RelationInfoMap
  -> PGColGNameMap
  -> (G.Name, AnnInpVal)
  -> AnnInsObj
  -> m AnnInsObj
traverseInsObj rim allColMap (gName, annVal) defVal@(AnnInsObj cols objRels arrRels) =
  case _aivValue annVal of
    AGScalar{} -> parseValue
    AGEnum{}   -> parseValue
    _          -> parseObject
  where
    parseValue = do
      (_, WithScalarType scalarType maybeScalarValue) <- asPGColumnTypeAndValueM annVal
      columnInfo <- onNothing (Map.lookup gName allColMap) $
                 throw500 "column not found in PGColGNameMap"
      let columnName = pgiColumn columnInfo
      scalarValue <- maybe (pure $ PGNull scalarType) openOpaqueValue maybeScalarValue
      pure $ AnnInsObj ((columnName, WithScalarType scalarType scalarValue):cols) objRels arrRels

    parseObject = do
      objM <- asObjectM annVal
      -- if relational insert input is 'null' then ignore
      -- return default value
      fmap (fromMaybe defVal) $ forM objM $ \obj -> do
        let relNameM = RelName <$> mkNonEmptyText (G.unName gName)
            onConflictM = OMap.lookup "on_conflict" obj
        relName <- onNothing relNameM $ throw500 "found empty GName String"
        dataVal <- onNothing (OMap.lookup "data" obj) $
                   throw500 "\"data\" object not found"
        relInfo <- onNothing (Map.lookup relName rim) $
                   throw500 $ "relation " <> relName <<> " not found"

        let rTable = riRTable relInfo
        InsCtx rtColMap checkCond rtDefVals rtRelInfoMap rtUpdPerm <- getInsCtx rTable
        let rtCols = Map.elems rtColMap
        rtDefValsRes <- mapM (convPartialSQLExp sessVarFromCurrentSetting) rtDefVals

        withPathK (G.unName gName) $ case riType relInfo of
          ObjRel -> do
            dataObj <- asObject dataVal
            annDataObj <- mkAnnInsObj rtRelInfoMap rtColMap dataObj
            ccM <- forM onConflictM $ parseOnConflict rTable rtUpdPerm rtColMap
            let singleObjIns = AnnIns annDataObj ccM (checkCond, rtUpdPerm >>= upfiCheck) rtCols rtDefValsRes
                objRelIns = RelIns singleObjIns relInfo
            return (AnnInsObj cols (objRelIns:objRels) arrRels)

          ArrRel -> do
            arrDataVals <- asArray dataVal
            let withNonEmptyArrData = do
                  annDataObjs <- forM arrDataVals $ \arrDataVal -> do
                    dataObj <- asObject arrDataVal
                    mkAnnInsObj rtRelInfoMap rtColMap dataObj
                  ccM <- forM onConflictM $ parseOnConflict rTable rtUpdPerm rtColMap
                  let multiObjIns = AnnIns annDataObjs ccM (checkCond, rtUpdPerm >>= upfiCheck) rtCols rtDefValsRes
                      arrRelIns = RelIns multiObjIns relInfo
                  return (AnnInsObj cols objRels (arrRelIns:arrRels))
            -- if array relation insert input data has empty objects
            -- then ignore and return default value
            bool withNonEmptyArrData (return defVal) $ null arrDataVals

parseOnConflict
  :: (MonadReusability m, MonadError QErr m, MonadReader r m, Has FieldMap r)
  => QualifiedTable
  -> Maybe UpdPermForIns
  -> PGColGNameMap
  -> AnnInpVal
  -> m RI.ConflictClauseP1
parseOnConflict tn updFiltrM allColMap val = withPathK "on_conflict" $
  flip withObject val $ \_ obj -> do
    constraint <- RI.CTConstraint <$> parseConstraint obj
    updCols <- getUpdCols obj
    case updCols of
      [] -> return $ RI.CP1DoNothing $ Just constraint
      _  -> do
          UpdPermForIns _ _ updFiltr preSet <- onNothing updFiltrM $ throw500
            "cannot update columns since update permission is not defined"
          preSetRes <- mapM (convPartialSQLExp sessVarFromCurrentSetting) preSet
          updFltrRes <- traverseAnnBoolExp
                        (convPartialSQLExp sessVarFromCurrentSetting)
                        updFiltr
          whereExp <- parseWhereExp obj
          let updateBoolExp = toSQLBoolExp (S.mkQual tn) updFltrRes
              whereCondition = S.BEBin S.AndOp updateBoolExp whereExp
          return $ RI.CP1Update constraint updCols preSetRes whereCondition

  where
    getUpdCols o = do
      updColsVal <- onNothing (OMap.lookup "update_columns" o) $ throw500
        "\"update_columns\" argument in expected in \"on_conflict\" field "
      parseColumns allColMap updColsVal

    parseConstraint o = do
      v <- onNothing (OMap.lookup "constraint" o) $ throw500
           "\"constraint\" is expected, but not found"
      (_, enumVal) <- asEnumVal v
      return $ ConstraintName $ G.unName $ G.unEnumValue enumVal

    parseWhereExp =
          OMap.lookup "where"
      >>> traverse (parseBoolExp >=> traverse (traverse resolveValTxt))
      >>> fmap (maybe (S.BELit True) (toSQLBoolExp (S.mkQual tn)))

toSQLExps
  :: (MonadError QErr m, MonadState PrepArgs m)
  => [PGColWithValue]
  -> m [(PGCol, S.SQLExp)]
toSQLExps cols =
  forM cols $ \(c, v) -> do
    prepExp <- prepareColVal v
    return (c, prepExp)

mkSQLRow :: Map.HashMap PGCol S.SQLExp -> [(PGCol, S.SQLExp)] -> [S.SQLExp]
mkSQLRow defVals withPGCol = map snd $
  flip map (Map.toList defVals) $
    \(col, defVal) -> (col,) $ fromMaybe defVal $ Map.lookup col withPGColMap
  where
    withPGColMap = Map.fromList withPGCol

mkInsertQ
  :: MonadError QErr m
  => QualifiedTable
  -> Maybe RI.ConflictClauseP1
  -> [PGColWithValue]
  -> Map.HashMap PGCol S.SQLExp
  -> RoleName
  -> (AnnBoolExpSQL, Maybe AnnBoolExpSQL)
  -> m CTEExp
mkInsertQ tn onConflictM insCols defVals role (insCheck, updCheck) = do
  (givenCols, args) <- flip runStateT Seq.Empty $ toSQLExps insCols
  let sqlConflict = RI.toSQLConflict <$> onConflictM
      sqlExps = mkSQLRow defVals givenCols
      valueExp = S.ValuesExp [S.TupleExp sqlExps]
      tableCols = Map.keys defVals
      sqlInsert =
        S.SQLInsert tn tableCols valueExp sqlConflict
          . Just
          $ S.RetExp
            [ S.selectStar
            , S.Extractor
                (insertOrUpdateCheckExpr tn onConflictM
                  (toSQLBoolExp (S.QualTable tn) insCheck)
                  (fmap (toSQLBoolExp (S.QualTable tn)) updCheck))
                Nothing
            ]

      adminIns = return (CTEExp (S.CTEInsert sqlInsert) args)
      nonAdminInsert = do
        let cteIns = S.CTEInsert sqlInsert
        return (CTEExp cteIns args)

  bool nonAdminInsert adminIns $ isAdmin role

fetchFromColVals
  :: MonadError QErr m
  => ColumnValuesText
  -> [PGColumnInfo]
  -> m [(PGCol, WithScalarType PGScalarValue)]
fetchFromColVals colVal reqCols =
  forM reqCols $ \ci -> do
    let valM = Map.lookup (pgiColumn ci) colVal
    val <- onNothing valM $ throw500 $ "column "
           <> pgiColumn ci <<> " not found in given colVal"
    pgColVal <- parseTxtEncodedPGValue (pgiType ci) val
    return (pgiColumn ci, pgColVal)

-- | validate an insert object based on insert columns,
-- | insert object relations and additional columns from parent
validateInsert
  :: (MonadError QErr m)
  => [PGCol] -- ^ inserting columns
  -> [RelInfo] -- ^ object relation inserts
  -> [PGCol] -- ^ additional fields from parent
  -> m ()
validateInsert insCols objRels addCols = do
  -- validate insertCols
  unless (null insConflictCols) $ throwVE $
    "cannot insert " <> showPGCols insConflictCols
    <> " columns as their values are already being determined by parent insert"

  forM_ objRels $ \relInfo -> do
    let lCols = Map.keys $ riMapping relInfo
        relName = riName relInfo
        relNameTxt = relNameToTxt relName
        lColConflicts = lCols `intersect` (addCols <> insCols)
    withPathK relNameTxt $ unless (null lColConflicts) $ throwVE $
      "cannot insert object relation ship " <> relName
      <<> " as " <> showPGCols lColConflicts
      <> " column values are already determined"
  where
    insConflictCols = insCols `intersect` addCols

-- | insert an object relationship and return affected rows
-- | and parent dependent columns
insertObjRel
  :: (HasVersion, MonadTx m, MonadIO m, Tracing.MonadTrace m)
  => Env.Environment
  -> Bool
  -> MutationRemoteJoinCtx
  -> RoleName
  -> ObjRelIns
  -> m (Int, [PGColWithValue])
insertObjRel env strfyNum rjCtx role objRelIns =
  withPathK relNameTxt $ do
    (affRows, colValM) <- withPathK "data" $ insertObj env strfyNum rjCtx role tn singleObjIns []
    colVal <- onNothing colValM $ throw400 NotSupported errMsg
    retColsWithVals <- fetchFromColVals colVal rColInfos
    let c = mergeListsWith (Map.toList mapCols) retColsWithVals
          (\(_, rCol) (col, _) -> rCol == col)
          (\(lCol, _) (_, cVal) -> (lCol, cVal))
    return (affRows, c)
  where
    RelIns singleObjIns relInfo = objRelIns
    -- multiObjIns = singleToMulti singleObjIns
    relName = riName relInfo
    relNameTxt = relNameToTxt relName
    mapCols = riMapping relInfo
    tn = riRTable relInfo
    allCols = _aiTableCols singleObjIns
    rCols = Map.elems mapCols
    rColInfos = getColInfos rCols allCols
    errMsg = "cannot proceed to insert object relation "
             <> relName <<> " since insert to table "
             <> tn <<> " affects zero rows"

decodeEncJSON :: (J.FromJSON a, QErrM m) => EncJSON -> m a
decodeEncJSON =
  either (throw500 . T.pack) decodeValue .
  J.eitherDecode . encJToLBS

-- | insert an array relationship and return affected rows
insertArrRel
  :: (HasVersion, MonadTx m, MonadIO m, Tracing.MonadTrace m)
  => Env.Environment
  -> Bool
  -> MutationRemoteJoinCtx
  -> RoleName
  -> [PGColWithValue]
  -> ArrRelIns
  -> m Int
insertArrRel env strfyNum rjCtx role resCols arrRelIns =
    withPathK relNameTxt $ do
    let addCols = mergeListsWith resCols (Map.toList colMapping)
               (\(col, _) (lCol, _) -> col == lCol)
               (\(_, colVal) (_, rCol) -> (rCol, colVal))

    resBS <- insertMultipleObjects env strfyNum rjCtx role tn multiObjIns addCols mutOutput "data"
    resObj <- decodeEncJSON resBS
    onNothing (Map.lookup ("affected_rows" :: T.Text) resObj) $
      throw500 "affected_rows not returned in array rel insert"
  where
    RelIns multiObjIns relInfo = arrRelIns
    colMapping = riMapping relInfo
    tn = riRTable relInfo
    relNameTxt = relNameToTxt $ riName relInfo
    mutOutput = RR.MOutMultirowFields [("affected_rows", RR.MCount)]

-- | insert an object with object and array relationships
insertObj
  :: (HasVersion, MonadTx m, MonadIO m, Tracing.MonadTrace m)
  => Env.Environment
  -> Bool
  -> MutationRemoteJoinCtx
  -> RoleName
  -> QualifiedTable
  -> SingleObjIns
  -> [PGColWithValue] -- ^ additional fields
  -> m (Int, Maybe ColumnValuesText)
insertObj env strfyNum rjCtx role tn singleObjIns addCols = do
  -- validate insert
  validateInsert (map fst cols) (map _riRelInfo objRels) $ map fst addCols

  -- insert all object relations and fetch this insert dependent column values
  objInsRes <- forM objRels $ insertObjRel env strfyNum rjCtx role

  -- prepare final insert columns
  let objRelAffRows = sum $ map fst objInsRes
      objRelDeterminedCols = concatMap snd objInsRes
      finalInsCols = cols <> objRelDeterminedCols <> addCols

  -- prepare insert query as with expression
  insCheck <- convAnnBoolExpPartialSQL sessVarFromCurrentSetting insCond
  updCheck <- traverse (convAnnBoolExpPartialSQL sessVarFromCurrentSetting) updCond

  CTEExp cte insPArgs <-
    mkInsertQ tn onConflictM finalInsCols defVals role (insCheck, updCheck)

  MutateResp affRows colVals <- liftTx $ mutateAndFetchCols tn allCols (cte, insPArgs) strfyNum
  colValM <- asSingleObject colVals

  arrRelAffRows <- bool (withArrRels colValM) (return 0) $ null arrRels
  let totAffRows = objRelAffRows + affRows + arrRelAffRows

  return (totAffRows, colValM)
  where
    AnnIns annObj onConflictM (insCond, updCond) allCols defVals = singleObjIns
    AnnInsObj cols objRels arrRels = annObj

    arrRelDepCols = flip getColInfos allCols $
      concatMap (Map.keys . riMapping . _riRelInfo) arrRels

    withArrRels colValM = do
      colVal <- onNothing colValM $ throw400 NotSupported cannotInsArrRelErr
      arrDepColsWithVal <- fetchFromColVals colVal arrRelDepCols
      arrInsARows <- forM arrRels $ insertArrRel env strfyNum rjCtx role arrDepColsWithVal
      return $ sum arrInsARows

    asSingleObject = \case
      [] -> pure Nothing
      [r] -> pure $ Just r
      _ -> throw500 "more than one row returned"

    cannotInsArrRelErr =
      "cannot proceed to insert array relations since insert to table "
      <> tn <<> " affects zero rows"


-- | insert multiple Objects in postgres
insertMultipleObjects
  :: ( HasVersion
     , MonadTx m
     , MonadIO m
     , Tracing.MonadTrace m
     )
  => Env.Environment
  -> Bool
  -> MutationRemoteJoinCtx
  -> RoleName
  -> QualifiedTable
  -> MultiObjIns
  -> [PGColWithValue] -- ^ additional fields
  -> RR.MutationOutput
  -> T.Text -- ^ error path
  -> m EncJSON
insertMultipleObjects env strfyNum rjCtx role tn multiObjIns addCols mutOutput errP =
  bool withoutRelsInsert withRelsInsert anyRelsToInsert
  where
    AnnIns insObjs onConflictM (insCond, updCond) tableColInfos defVals = multiObjIns
    singleObjInserts = multiToSingles multiObjIns
    insCols = map _aioColumns insObjs
    allInsObjRels = concatMap _aioObjRels insObjs
    allInsArrRels = concatMap _aioArrRels insObjs
    anyRelsToInsert = not $ null allInsArrRels && null allInsObjRels

    withErrPath = withPathK errP

    -- insert all column rows at one go
    withoutRelsInsert = withErrPath $ do
      indexedForM_ insCols $ \insCol ->
        validateInsert (map fst insCol) [] $ map fst addCols

      let withAddCols = flip map insCols $ union addCols
          tableCols = Map.keys defVals

      (sqlRows, prepArgs) <- flip runStateT Seq.Empty $ do
        rowsWithCol <- mapM toSQLExps withAddCols
        return $ map (mkSQLRow defVals) rowsWithCol

      insCheck <- convAnnBoolExpPartialSQL sessVarFromCurrentSetting insCond
      updCheck <- traverse (convAnnBoolExpPartialSQL sessVarFromCurrentSetting) updCond

      let insQP1 = RI.InsertQueryP1 tn tableCols sqlRows onConflictM
                     (insCheck, updCheck) mutOutput tableColInfos
          p1 = (insQP1, prepArgs)
      RI.execInsertQuery env strfyNum (Just rjCtx) p1

    -- insert each object with relations
    withRelsInsert = withErrPath $ do
      insResps <- indexedForM singleObjInserts $ \objIns ->
          insertObj env strfyNum rjCtx role tn objIns addCols

      let affRows = sum $ map fst insResps
          columnValues = mapMaybe snd insResps
      cteExp <- mkSelCTEFromColVals tn tableColInfos columnValues
<<<<<<< HEAD
      let sql = toSQL $ RR.mkMutationOutputExp tn tableColInfos (Just affRows) cteExp mutOutput strfyNum
      runIdentity . Q.getRow
               <$> Q.rawQE dmlTxErrorHandler (Q.fromBuilder sql) [] False
=======
      let (mutOutputRJ, remoteJoins) = getRemoteJoinsMutationOutput mutOutput
          sqlQuery = Q.fromBuilder $ toSQL $
                     RR.mkMutationOutputExp tn tableColInfos (Just affRows) cteExp mutOutputRJ strfyNum
      executeMutationOutputQuery env sqlQuery [] $ (,rjCtx) <$> remoteJoins
>>>>>>> 0ec01488

prefixErrPath :: (MonadError QErr m) => Field -> m a -> m a
prefixErrPath fld =
  withPathK "selectionSet" . fieldAsPath fld . withPathK "args"

convertInsert
  :: ( HasVersion
     , MonadReusability m
     , MonadError QErr m
     , MonadReader r m
     , Has FieldMap r 
     , Has OrdByCtx r
     , Has SQLGenCtx r
     , Has InsCtxMap r
     , MonadIO tx
     , MonadTx tx
     , Tracing.MonadTrace tx
     )
  => Env.Environment
  -> MutationRemoteJoinCtx
  -> RoleName
  -> QualifiedTable -- table
  -> Field -- the mutation field
<<<<<<< HEAD
  -> m RespTx
convertInsert role tn fld = prefixErrPath fld $ do
=======
  -> m (tx EncJSON)
convertInsert env rjCtx role tn fld = prefixErrPath fld $ do
>>>>>>> 0ec01488
  selSet <- asObjectSelectionSet $ _fSelSet fld
  mutOutputUnres <- RR.MOutMultirowFields <$> resolveMutationFields (_fType fld) selSet
  mutOutputRes <- RR.traverseMutationOutput resolveValTxt mutOutputUnres
  annVals <- withArg arguments "objects" asArray
  -- if insert input objects is empty array then
  -- do not perform insert and return mutation response
  bool (withNonEmptyObjs annVals mutOutputRes)
    (withEmptyObjs mutOutputRes) $ null annVals
  where
    withNonEmptyObjs annVals mutOutput = do
      InsCtx tableColMap checkCond defValMap relInfoMap updPerm <- getInsCtx tn
      annObjs <- mapM asObject annVals
      annInsObjs <- forM annObjs $ mkAnnInsObj relInfoMap tableColMap
      conflictClauseM <- forM onConflictM $ parseOnConflict tn updPerm tableColMap
      defValMapRes <- mapM (convPartialSQLExp sessVarFromCurrentSetting)
                      defValMap
      let multiObjIns = AnnIns annInsObjs conflictClauseM (checkCond, updPerm >>= upfiCheck)
                          tableCols defValMapRes
          tableCols = Map.elems tableColMap
      strfyNum <- stringifyNum <$> asks getter
      return $ prefixErrPath fld $ insertMultipleObjects env strfyNum rjCtx role tn
        multiObjIns [] mutOutput "objects"
    withEmptyObjs mutOutput =
      return $ return $ buildEmptyMutResp mutOutput
    arguments = _fArguments fld
    onConflictM = Map.lookup "on_conflict" arguments

convertInsertOne
  :: ( HasVersion
     , MonadReusability m
     , MonadError QErr m
     , MonadReader r m
     , Has FieldMap r
     , Has OrdByCtx r
     , Has SQLGenCtx r
     , Has InsCtxMap r
     , MonadIO tx
     , MonadTx tx
     , Tracing.MonadTrace tx
     )
  => Env.Environment
  -> MutationRemoteJoinCtx
  -> RoleName
  -> QualifiedTable -- table
  -> Field -- the mutation field
<<<<<<< HEAD
  -> m RespTx
convertInsertOne role qt field = prefixErrPath field $ do
=======
  -> m (tx EncJSON)
convertInsertOne env rjCtx role qt field = prefixErrPath field $ do
>>>>>>> 0ec01488
  selSet <- asObjectSelectionSet $ _fSelSet field
  tableSelFields <- processTableSelectionSet (_fType field) selSet
  let mutationOutputUnresolved = RR.MOutSinglerowObject tableSelFields
  mutationOutputResolved <- RR.traverseMutationOutput resolveValTxt mutationOutputUnresolved
  annInputObj <- withArg arguments "object" asObject
  InsCtx tableColMap checkCond defValMap relInfoMap updPerm <- getInsCtx qt
  annInsertObj <- mkAnnInsObj relInfoMap tableColMap annInputObj
  conflictClauseM <- forM (Map.lookup "on_conflict" arguments) $ parseOnConflict qt updPerm tableColMap
  defValMapRes <- mapM (convPartialSQLExp sessVarFromCurrentSetting) defValMap
  let multiObjIns = AnnIns [annInsertObj] conflictClauseM (checkCond, updPerm >>= upfiCheck)
                    tableCols defValMapRes
      tableCols = Map.elems tableColMap
  strfyNum <- stringifyNum <$> asks getter
  pure $ prefixErrPath field $ insertMultipleObjects env strfyNum rjCtx role qt
         multiObjIns [] mutationOutputResolved "object"
  where
    arguments = _fArguments field

-- helper functions
getInsCtx
  :: (MonadError QErr m, MonadReader r m, Has InsCtxMap r)
  => QualifiedTable -> m InsCtx
getInsCtx tn = do
  ctxMap <- asks getter
  insCtx <- onNothing (Map.lookup tn ctxMap) $
    throw500 $ "table " <> tn <<> " not found"
  let defValMap = fmap PSESQLExp $ S.mkColDefValMap $ map pgiColumn $
                  Map.elems $ icAllCols insCtx
      setCols = icSet insCtx
  return $ insCtx {icSet = Map.union setCols defValMap}

mergeListsWith
  :: [a] -> [b] -> (a -> b -> Bool) -> (a -> b -> c) -> [c]
mergeListsWith _ [] _ _ = []
mergeListsWith [] _ _ _ = []
mergeListsWith (x:xs) l b f = case find (b x) l of
  Nothing -> mergeListsWith xs l b f
  Just y  ->  f x y : mergeListsWith xs l b f<|MERGE_RESOLUTION|>--- conflicted
+++ resolved
@@ -7,36 +7,21 @@
 import           Data.Has
 import           Hasura.EncJSON
 import           Hasura.Prelude
-<<<<<<< HEAD
-=======
 import           Hasura.Session
->>>>>>> 0ec01488
 
 import qualified Data.Aeson                           as J
 import qualified Data.Aeson.Casing                    as J
 import qualified Data.Aeson.TH                        as J
-<<<<<<< HEAD
-=======
 import qualified Data.Environment                     as Env
->>>>>>> 0ec01488
 import qualified Data.HashMap.Strict                  as Map
 import qualified Data.HashMap.Strict.InsOrd           as OMap
 import qualified Data.Sequence                        as Seq
 import qualified Data.Text                            as T
-<<<<<<< HEAD
+import qualified Database.PG.Query                    as Q
 import qualified Language.GraphQL.Draft.Syntax        as G
 
-import qualified Database.PG.Query                    as Q
 import qualified Hasura.RQL.DML.Insert                as RI
 import qualified Hasura.RQL.DML.Returning             as RR
-
-=======
-import qualified Database.PG.Query                    as Q
-import qualified Language.GraphQL.Draft.Syntax        as G
-
-import qualified Hasura.RQL.DML.Insert                as RI
-import qualified Hasura.RQL.DML.Returning             as RR
->>>>>>> 0ec01488
 import qualified Hasura.SQL.DML                       as S
 import qualified Hasura.Tracing                       as Tracing
 
@@ -491,16 +476,10 @@
       let affRows = sum $ map fst insResps
           columnValues = mapMaybe snd insResps
       cteExp <- mkSelCTEFromColVals tn tableColInfos columnValues
-<<<<<<< HEAD
-      let sql = toSQL $ RR.mkMutationOutputExp tn tableColInfos (Just affRows) cteExp mutOutput strfyNum
-      runIdentity . Q.getRow
-               <$> Q.rawQE dmlTxErrorHandler (Q.fromBuilder sql) [] False
-=======
       let (mutOutputRJ, remoteJoins) = getRemoteJoinsMutationOutput mutOutput
           sqlQuery = Q.fromBuilder $ toSQL $
                      RR.mkMutationOutputExp tn tableColInfos (Just affRows) cteExp mutOutputRJ strfyNum
       executeMutationOutputQuery env sqlQuery [] $ (,rjCtx) <$> remoteJoins
->>>>>>> 0ec01488
 
 prefixErrPath :: (MonadError QErr m) => Field -> m a -> m a
 prefixErrPath fld =
@@ -524,13 +503,8 @@
   -> RoleName
   -> QualifiedTable -- table
   -> Field -- the mutation field
-<<<<<<< HEAD
-  -> m RespTx
-convertInsert role tn fld = prefixErrPath fld $ do
-=======
   -> m (tx EncJSON)
 convertInsert env rjCtx role tn fld = prefixErrPath fld $ do
->>>>>>> 0ec01488
   selSet <- asObjectSelectionSet $ _fSelSet fld
   mutOutputUnres <- RR.MOutMultirowFields <$> resolveMutationFields (_fType fld) selSet
   mutOutputRes <- RR.traverseMutationOutput resolveValTxt mutOutputUnres
@@ -576,13 +550,8 @@
   -> RoleName
   -> QualifiedTable -- table
   -> Field -- the mutation field
-<<<<<<< HEAD
-  -> m RespTx
-convertInsertOne role qt field = prefixErrPath field $ do
-=======
   -> m (tx EncJSON)
 convertInsertOne env rjCtx role qt field = prefixErrPath field $ do
->>>>>>> 0ec01488
   selSet <- asObjectSelectionSet $ _fSelSet field
   tableSelFields <- processTableSelectionSet (_fType field) selSet
   let mutationOutputUnresolved = RR.MOutSinglerowObject tableSelFields
