module Hasura.GraphQL.Resolve.BoolExp
  ( parseBoolExp
  ) where

import           Data.Has
import           Hasura.Prelude

import qualified Data.HashMap.Strict               as Map
import qualified Data.HashMap.Strict.InsOrd        as OMap
import qualified Language.GraphQL.Draft.Syntax     as G

import           Hasura.GraphQL.Resolve.Context
import           Hasura.GraphQL.Resolve.ContextTypes
import           Hasura.GraphQL.Resolve.InputValue
import           Hasura.GraphQL.Validate.Types
import           Hasura.RQL.Types
import           Hasura.SQL.Types
import           Hasura.SQL.Value

import qualified Hasura.SQL.DML                    as S

type OpExp = OpExpG UnresolvedVal

parseOpExps
  :: (MonadError QErr m)
  => PGColType -> AnnInpVal -> m [OpExp]
parseOpExps colTy annVal = do
  opExpsM <- flip withObjectM annVal $ \nt objM -> forM objM $ \obj ->
    forM (OMap.toList obj) $ \(k, v) ->
    case k of
      "_cast"     -> fmap ACast <$> parseCastExpression v

      "_eq"       -> fmap (AEQ True) <$> asOpRhs v
      "_ne"       -> fmap (ANE True) <$> asOpRhs v
      "_neq"      -> fmap (ANE True) <$> asOpRhs v
      "_is_null"  -> resolveIsNull v

      "_in"       -> fmap AIN <$> asPGArray colTy v
      "_nin"      -> fmap ANIN <$> asPGArray colTy v

      "_gt"       -> fmap AGT <$> asOpRhs v
      "_lt"       -> fmap ALT <$> asOpRhs v
      "_gte"      -> fmap AGTE <$> asOpRhs v
      "_lte"      -> fmap ALTE <$> asOpRhs v

      "_like"     -> fmap ALIKE <$> asOpRhs v
      "_nlike"    -> fmap ANLIKE <$> asOpRhs v

      "_ilike"    -> fmap AILIKE <$> asOpRhs v
      "_nilike"   -> fmap ANILIKE <$> asOpRhs v

      "_similar"  -> fmap ASIMILAR <$> asOpRhs v
      "_nsimilar" -> fmap ANSIMILAR <$> asOpRhs v

      -- jsonb related operators
      "_contains"     -> fmap AContains <$> asOpRhs v
      "_contained_in" -> fmap AContainedIn <$> asOpRhs v
      "_has_key"      -> fmap AHasKey <$> asOpRhs v

      "_has_keys_any" -> fmap AHasKeysAny <$> asPGArray PGText v
      "_has_keys_all" -> fmap AHasKeysAll <$> asPGArray PGText v

      -- geometry/geography type related operators
      "_st_contains"   -> fmap ASTContains <$> asOpRhs v
      "_st_crosses"    -> fmap ASTCrosses <$> asOpRhs v
      "_st_equals"     -> fmap ASTEquals <$> asOpRhs v
      "_st_intersects" -> fmap ASTIntersects <$> asOpRhs v
      "_st_overlaps"   -> fmap ASTOverlaps <$> asOpRhs v
      "_st_touches"    -> fmap ASTTouches <$> asOpRhs v
      "_st_within"     -> fmap ASTWithin <$> asOpRhs v
      "_st_d_within"   -> asObjectM v >>= mapM parseAsSTDWithinObj

      _ ->
        throw500
          $  "unexpected operator found in opexp of "
          <> showNamedTy nt
          <> ": "
          <> showName k
  return $ catMaybes $ fromMaybe [] opExpsM
  where
    asOpRhs = fmap (fmap UVPG) . asPGColValM

    asPGArray rhsTy v = do
      valsM <- parseMany asPGColVal v
      forM valsM $ \vals -> do
        let arrayExp = S.SEArray $ map (txtEncoder . _apvValue) vals
        return $ UVSQL $ S.SETyAnn arrayExp $ S.mkTypeAnn $ PgTypeArray rhsTy

    resolveIsNull v = case _aivValue v of
      AGScalar _ Nothing -> return Nothing
      AGScalar _ (Just (PGValBoolean b)) ->
        return $ Just $ bool ANISNOTNULL ANISNULL b
      AGScalar _ _ -> throw500 "boolean value is expected"
      _ -> tyMismatch "pgvalue" v

    parseAsSTDWithinObj obj = do
      distanceVal <- onNothing (OMap.lookup "distance" obj) $
                throw500 "expected \"distance\" input field in st_d_within"
      dist <- UVPG <$> asPGColVal distanceVal
      fromVal <- onNothing (OMap.lookup "from" obj) $
                throw500 "expected \"from\" input field in st_d_within"
      from <- UVPG <$> asPGColVal fromVal
      case colTy of
        PGGeography -> do
          useSpheroidVal <-
            onNothing (OMap.lookup "use_spheroid" obj) $
            throw500 "expected \"use_spheroid\" input field in st_d_within"
          useSpheroid <- UVPG <$> asPGColVal useSpheroidVal
          return $ ASTDWithinGeog $ DWithinGeogOp dist from useSpheroid
        PGGeometry ->
          return $ ASTDWithinGeom $ DWithinGeomOp dist from
        _ -> throw500 "expected PGGeometry/PGGeography column for st_d_within"

parseCastExpression
  :: (MonadError QErr m)
  => AnnInpVal -> m (Maybe (CastExp UnresolvedVal))
parseCastExpression =
  withObjectM $ \_ objM -> forM objM $ \obj -> do
    targetExps <- forM (OMap.toList obj) $ \(targetTypeName, castedComparisonExpressionInput) -> do
      let targetType = txtToPgColTy $ G.unName targetTypeName
      castedComparisonExpressions <- parseOpExps targetType castedComparisonExpressionInput
      return (targetType, castedComparisonExpressions)
    return $ Map.fromList targetExps

parseColExp
  :: ( MonadError QErr m
     , MonadReader r m
     , Has FieldMap r
     )
  => G.NamedType -> G.Name -> AnnInpVal
  -> m (AnnBoolExpFld UnresolvedVal)
parseColExp nt n val = do
  fldInfo <- getFldInfo nt n
  case fldInfo of
    FldCol pgColInfo -> do
      opExps <- parseOpExps (pgiType pgColInfo) val
<<<<<<< HEAD
      return $ AVCol pgColInfo $ map (fmap UVPG) opExps
    FldRel (relInfo, _, permExp, _) -> do
=======
      return $ AVCol pgColInfo opExps
    Right (relInfo, _, permExp, _) -> do
>>>>>>> 7a683324
      relBoolExp <- parseBoolExp val
      return $ AVRel relInfo $ andAnnBoolExps relBoolExp $
        fmapAnnBoolExp partialSQLExpToUnresolvedVal permExp
    FldRemote _ -> throw500 "Cannot parse remote node"

parseBoolExp
  :: ( MonadError QErr m
     , MonadReader r m
     , Has FieldMap r
     )
  => AnnInpVal -> m (AnnBoolExp UnresolvedVal)
parseBoolExp annGVal = do
  boolExpsM <-
    flip withObjectM annGVal
      $ \nt objM -> forM objM $ \obj -> forM (OMap.toList obj) $ \(k, v) -> if
          | k == "_or"  -> BoolOr . fromMaybe []
                           <$> parseMany parseBoolExp v
          | k == "_and" -> BoolAnd . fromMaybe []
                           <$> parseMany parseBoolExp v
          | k == "_not" -> BoolNot <$> parseBoolExp v
          | otherwise   -> BoolFld <$> parseColExp nt k v
  return $ BoolAnd $ fromMaybe [] boolExpsM<|MERGE_RESOLUTION|>--- conflicted
+++ resolved
@@ -5,9 +5,9 @@
 import           Data.Has
 import           Hasura.Prelude
 
-import qualified Data.HashMap.Strict               as Map
-import qualified Data.HashMap.Strict.InsOrd        as OMap
-import qualified Language.GraphQL.Draft.Syntax     as G
+import qualified Data.HashMap.Strict                 as Map
+import qualified Data.HashMap.Strict.InsOrd          as OMap
+import qualified Language.GraphQL.Draft.Syntax       as G
 
 import           Hasura.GraphQL.Resolve.Context
 import           Hasura.GraphQL.Resolve.ContextTypes
@@ -17,7 +17,7 @@
 import           Hasura.SQL.Types
 import           Hasura.SQL.Value
 
-import qualified Hasura.SQL.DML                    as S
+import qualified Hasura.SQL.DML                      as S
 
 type OpExp = OpExpG UnresolvedVal
 
@@ -134,13 +134,8 @@
   case fldInfo of
     FldCol pgColInfo -> do
       opExps <- parseOpExps (pgiType pgColInfo) val
-<<<<<<< HEAD
-      return $ AVCol pgColInfo $ map (fmap UVPG) opExps
+      return $ AVCol pgColInfo opExps
     FldRel (relInfo, _, permExp, _) -> do
-=======
-      return $ AVCol pgColInfo opExps
-    Right (relInfo, _, permExp, _) -> do
->>>>>>> 7a683324
       relBoolExp <- parseBoolExp val
       return $ AVRel relInfo $ andAnnBoolExps relBoolExp $
         fmapAnnBoolExp partialSQLExpToUnresolvedVal permExp
