module Hasura.GraphQL.Resolve.Context
  ( FunctionArgItem(..)
  , OrdByItem(..)
  , UpdPermForIns(..)
  , InsCtx(..)
  , RespTx
  , LazyRespTx
  , AnnPGVal(..)
  , UnresolvedVal(..)
  , resolveValTxt
  , InsertTxConflictCtx(..)
  , getFldInfo
  , getPGColInfo
  , getArg
  , withArg
  , withArgM
  , nameAsPath

  , PrepArgs
  , prepare
  , prepareColVal
  , withPrepArgs

  , txtConverter

  , withSelSet
  , fieldAsPath
  , resolvePGCol
  , module Hasura.GraphQL.Utils
  , module Hasura.GraphQL.Resolve.Types
  ) where

import           Data.Has
import           Hasura.Prelude

import qualified Data.HashMap.Strict           as Map
import qualified Data.Sequence                 as Seq
import qualified Database.PG.Query             as Q
import qualified Language.GraphQL.Draft.Syntax as G

import           Hasura.GraphQL.Resolve.Types
import           Hasura.GraphQL.Utils
import           Hasura.GraphQL.Validate.Field
import           Hasura.GraphQL.Validate.Types
import           Hasura.RQL.DML.Internal       (currentSession, sessVarFromCurrentSetting)
import           Hasura.RQL.Types
import           Hasura.SQL.Types
import           Hasura.SQL.Value

import qualified Hasura.SQL.DML                as S

getFldInfo
  :: (MonadError QErr m, MonadReader r m, Has FieldMap r)
  => G.NamedType -> G.Name
<<<<<<< HEAD
  -> m TypedField
=======
  -> m ResolveField
>>>>>>> b84db36e
getFldInfo nt n = do
  fldMap <- asks getter
  onNothing (Map.lookup (nt,n) fldMap) $
    throw500 $ "could not lookup " <> showName n <> " in " <>
    showNamedTy nt

getPGColInfo
  :: (MonadError QErr m, MonadReader r m, Has FieldMap r)
  => G.NamedType -> G.Name -> m PGColumnInfo
getPGColInfo nt n = do
  fldInfo <- getFldInfo nt n
  case fldInfo of
<<<<<<< HEAD
    FldCol pgColInfo -> return pgColInfo
    _ -> throw500 $
      "expecting pgcolinfo for "
=======
    RFPGColumn pgColInfo -> return pgColInfo
    RFRelationship _     -> throw500 $ mkErrMsg "relation"
    RFComputedField _    -> throw500 $ mkErrMsg "computed field"
  where
    mkErrMsg ty =
      "found " <> ty <> " when expecting pgcolinfo for "
>>>>>>> b84db36e
      <> showNamedTy nt <> ":" <> showName n

getArg
  :: (MonadError QErr m)
  => ArgsMap
  -> G.Name
  -> m AnnInpVal
getArg args arg =
  onNothing (Map.lookup arg args) $
  throw500 $ "missing argument: " <> showName arg

prependArgsInPath
  :: (MonadError QErr m)
  => m a -> m a
prependArgsInPath = withPathK "args"

nameAsPath
  :: (MonadError QErr m)
  => G.Name -> m a -> m a
nameAsPath name = withPathK (G.unName name)

withArg
  :: (MonadError QErr m)
  => ArgsMap
  -> G.Name
  -> (AnnInpVal -> m a)
  -> m a
withArg args arg f = prependArgsInPath $ nameAsPath arg $
  getArg args arg >>= f

withArgM
  :: (MonadReusability m, MonadError QErr m)
  => ArgsMap
  -> G.Name
  -> (AnnInpVal -> m a)
  -> m (Maybe a)
withArgM args argName f = do
  wrappedArg <- for (Map.lookup argName args) $ \arg -> do
    when (isJust (_aivVariable arg) && G.isNullable (_aivType arg)) markNotReusable
    pure . bool (Just arg) Nothing $ hasNullVal (_aivValue arg)
  prependArgsInPath . nameAsPath argName $ traverse f (join wrappedArg)

type PrepArgs = Seq.Seq Q.PrepArg

prepare :: (MonadState PrepArgs m) => AnnPGVal -> m S.SQLExp
prepare (AnnPGVal _ _ scalarValue) = prepareColVal scalarValue

resolveValTxt :: (Applicative f) => UnresolvedVal -> f S.SQLExp
resolveValTxt = \case
  UVPG annPGVal -> txtConverter annPGVal
  UVSessVar colTy sessVar -> sessVarFromCurrentSetting colTy sessVar
  UVSQL sqlExp -> pure sqlExp
  UVSession -> pure currentSession

withPrepArgs :: StateT PrepArgs m a -> m (a, PrepArgs)
withPrepArgs m = runStateT m Seq.empty

prepareColVal
  :: (MonadState PrepArgs m)
  => WithScalarType PGScalarValue -> m S.SQLExp
prepareColVal (WithScalarType scalarType colVal) = do
  preparedArgs <- get
  put (preparedArgs Seq.|> binEncoder colVal)
  return $ toPrepParam (Seq.length preparedArgs + 1) scalarType

txtConverter :: Applicative f => AnnPGVal -> f S.SQLExp
txtConverter (AnnPGVal _ _ scalarValue) = pure $ toTxtValue scalarValue

withSelSet :: (Monad m) => SelSet -> (Field -> m a) -> m [(Text, a)]
withSelSet selSet f =
  forM (toList selSet) $ \fld -> do
    res <- f fld
    return (G.unName $ G.unAlias $ _fAlias fld, res)

fieldAsPath :: (MonadError QErr m) => Field -> m a -> m a
fieldAsPath = nameAsPath . _fName

resolvePGCol :: (MonadError QErr m)
             => PGColGNameMap -> G.Name -> m PGColumnInfo
resolvePGCol colFldMap fldName =
  onNothing (Map.lookup fldName colFldMap) $ throw500 $
  "no column associated with name " <> G.unName fldName<|MERGE_RESOLUTION|>--- conflicted
+++ resolved
@@ -52,11 +52,7 @@
 getFldInfo
   :: (MonadError QErr m, MonadReader r m, Has FieldMap r)
   => G.NamedType -> G.Name
-<<<<<<< HEAD
-  -> m TypedField
-=======
   -> m ResolveField
->>>>>>> b84db36e
 getFldInfo nt n = do
   fldMap <- asks getter
   onNothing (Map.lookup (nt,n) fldMap) $
@@ -69,18 +65,13 @@
 getPGColInfo nt n = do
   fldInfo <- getFldInfo nt n
   case fldInfo of
-<<<<<<< HEAD
-    FldCol pgColInfo -> return pgColInfo
-    _ -> throw500 $
-      "expecting pgcolinfo for "
-=======
-    RFPGColumn pgColInfo -> return pgColInfo
-    RFRelationship _     -> throw500 $ mkErrMsg "relation"
-    RFComputedField _    -> throw500 $ mkErrMsg "computed field"
+    RFPGColumn pgColInfo   -> return pgColInfo
+    RFRelationship _       -> throw500 $ mkErrMsg "relation"
+    RFComputedField _      -> throw500 $ mkErrMsg "computed field"
+    RFRemoteRelationship _ -> throw500 $ mkErrMsg "remote relationship"
   where
     mkErrMsg ty =
       "found " <> ty <> " when expecting pgcolinfo for "
->>>>>>> b84db36e
       <> showNamedTy nt <> ":" <> showName n
 
 getArg
