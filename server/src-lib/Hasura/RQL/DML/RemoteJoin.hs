-- | Types and Functions for resolving remote join fields
module Hasura.RQL.DML.RemoteJoin
  ( executeQueryWithRemoteJoins
  , getRemoteJoins
  , getRemoteJoinsAggregateSelect
  , getRemoteJoinsMutationOutput
  , getRemoteJoinsConnectionSelect
  , RemoteJoins
  ) where

import           Hasura.Prelude

import           Control.Lens
import           Data.Validation

import           Hasura.EncJSON
import           Hasura.GraphQL.Parser                  hiding (field)
import           Hasura.GraphQL.RemoteServer            (execRemoteGQ')
import           Hasura.GraphQL.Transport.HTTP.Protocol
import           Hasura.RQL.DML.Internal
import           Hasura.RQL.DML.Returning.Types
import           Hasura.RQL.DML.Select.Types
import           Hasura.RQL.Types
import           Hasura.Server.Version                  (HasVersion)
import           Hasura.Session
import           Hasura.SQL.Types                       ((<<>))

import qualified Hasura.SQL.DML                         as S

import qualified Data.Aeson                             as A
import qualified Data.Aeson.Ordered                     as AO
import qualified Data.Environment                       as Env
import qualified Data.HashMap.Strict                    as Map
import qualified Data.HashMap.Strict.Extended           as Map
import qualified Data.HashMap.Strict.InsOrd             as OMap
import qualified Data.HashSet                           as HS
import qualified Data.List.NonEmpty                     as NE
import qualified Data.Text                              as T
import qualified Database.PG.Query                      as Q
import qualified Hasura.Tracing                         as Tracing
import qualified Language.GraphQL.Draft.Printer.Text    as G
import qualified Language.GraphQL.Draft.Syntax          as G
import qualified Network.HTTP.Client                    as HTTP
import qualified Network.HTTP.Types                     as N

-- | Executes given query and fetch response JSON from Postgres. Substitutes remote relationship fields.
executeQueryWithRemoteJoins
  :: ( HasVersion
     , MonadTx m
     , MonadIO m
<<<<<<< HEAD
=======
     , Tracing.MonadTrace m
>>>>>>> 7ad271aa
     )
  => Env.Environment
  -> HTTP.Manager
  -> [N.Header]
  -> UserInfo
  -> Q.Query
  -> [Q.PrepArg]
  -> RemoteJoins
  -> m EncJSON
executeQueryWithRemoteJoins env manager reqHdrs userInfo q prepArgs rjs = do
  -- Step 1: Perform the query on database and fetch the response
  pgRes <- runIdentity . Q.getRow <$> liftTx (Q.rawQE dmlTxErrorHandler q prepArgs True)
  jsonRes <- either (throw500 . T.pack) pure $ AO.eitherDecode pgRes
  -- Step 2: Traverse through the JSON obtained in above step and generate composite JSON value with remote joins
  compositeJson <- traverseQueryResponseJSON rjMap jsonRes
  let remoteJoins = collectRemoteFields compositeJson
  -- Step 3: Make queries to remote server and fetch graphql response
  remoteServerResp <- fetchRemoteJoinFields env manager reqHdrs userInfo remoteJoins
  -- Step 4: Replace remote fields in composite json with remote join values
  AO.toEncJSON <$> replaceRemoteFields compositeJson remoteServerResp
  where
    rjMap = Map.fromList $ toList rjs

-- | Path to the remote join field in query response JSON from Postgres.
newtype FieldPath = FieldPath {unFieldPath :: [FieldName]}
  deriving (Show, Eq, Semigroup, Monoid, Hashable)

type Alias = G.Name

appendPath :: FieldName -> FieldPath -> FieldPath
appendPath fieldName = FieldPath . (<> [fieldName]) . unFieldPath

-- | The counter which is used to append the alias generated for remote field. See 'pathToAlias'.
-- This guarentees the uniqueness of the alias.
newtype Counter = Counter {unCounter :: Int}
  deriving (Show, Eq)

incCounter :: Counter -> Counter
incCounter = Counter . (+1) . unCounter

getCounter :: MonadState Counter m => m Counter
getCounter = do
  c <- get
  modify incCounter
  pure c

parseGraphQLName :: (MonadError QErr m) => Text -> m G.Name
parseGraphQLName txt = maybe (throw400 RemoteSchemaError $ errMsg) pure $ G.mkName txt
  where
    errMsg = txt <> " is not a valid GraphQL name"

-- | Generate the alias for remote field.
pathToAlias :: (MonadError QErr m) => FieldPath -> Counter -> m Alias
pathToAlias path counter = do
  parseGraphQLName $ T.intercalate "_" (map getFieldNameTxt $ unFieldPath path)
                 <> "__" <> (T.pack . show . unCounter) counter

-- | A 'RemoteJoin' represents the context of remote relationship to be extracted from 'AnnFieldG's.
data RemoteJoin
  = RemoteJoin
  { _rjName          :: !FieldName -- ^ The remote join field name.
  , _rjArgs          :: ![RemoteFieldArgument] -- ^ User-provided arguments with variables.
  , _rjSelSet        :: !(G.SelectionSet G.NoFragments Variable)  -- ^ User-provided selection set of remote field.
  , _rjHasuraFields  :: !(HashSet FieldName) -- ^ Table fields.
  , _rjFieldCall     :: !(NonEmpty FieldCall) -- ^ Remote server fields.
  , _rjRemoteSchema  :: !RemoteSchemaInfo -- ^ The remote schema server info.
  , _rjPhantomFields :: ![PGColumnInfo]
    -- ^ Hasura fields which are not in the selection set, but are required as
    -- parameters to satisfy the remote join.
  } deriving (Show, Eq)

type RemoteJoins = NE.NonEmpty (FieldPath, NE.NonEmpty RemoteJoin)
type RemoteJoinMap = Map.HashMap FieldPath (NE.NonEmpty RemoteJoin)

mapToNonEmpty :: RemoteJoinMap -> Maybe RemoteJoins
mapToNonEmpty = NE.nonEmpty . Map.toList

-- | Traverse through 'AnnSimpleSel' and collect remote join fields (if any).
getRemoteJoins :: AnnSimpleSel -> (AnnSimpleSel, Maybe RemoteJoins)
getRemoteJoins =
  second mapToNonEmpty . flip runState mempty . transformSelect mempty

transformSelect :: FieldPath -> AnnSimpleSel -> State RemoteJoinMap AnnSimpleSel
transformSelect path sel = do
  let fields = _asnFields sel
  -- Transform selects in array, object and computed fields
  transformedFields <- transformAnnFields path fields
  pure sel{_asnFields = transformedFields}

transformObjectSelect :: FieldPath -> AnnObjectSelect -> State RemoteJoinMap AnnObjectSelect
transformObjectSelect path sel = do
  let fields = _aosFields sel
  transformedFields <- transformAnnFields path fields
  pure sel{_aosFields = transformedFields}

-- | Traverse through @'AnnAggregateSelect' and collect remote join fields (if any).
getRemoteJoinsAggregateSelect :: AnnAggregateSelect -> (AnnAggregateSelect, Maybe RemoteJoins)
getRemoteJoinsAggregateSelect =
  second mapToNonEmpty . flip runState mempty . transformAggregateSelect mempty

transformAggregateSelect
  :: FieldPath
  -> AnnAggregateSelect
  -> State RemoteJoinMap AnnAggregateSelect
transformAggregateSelect path sel = do
  let aggFields = _asnFields sel
  transformedFields <- forM aggFields $ \(fieldName, aggField) ->
    (fieldName,) <$> case aggField of
      TAFAgg agg         -> pure $ TAFAgg agg
      TAFNodes annFields -> TAFNodes <$> transformAnnFields (appendPath fieldName path) annFields
      TAFExp t           -> pure $ TAFExp t
  pure sel{_asnFields = transformedFields}

-- | Traverse through @'ConnectionSelect' and collect remote join fields (if any).
getRemoteJoinsConnectionSelect :: ConnectionSelect S.SQLExp -> (ConnectionSelect S.SQLExp, Maybe RemoteJoins)
getRemoteJoinsConnectionSelect =
  second mapToNonEmpty . flip runState mempty . transformConnectionSelect mempty

transformConnectionSelect
  :: FieldPath
  -> ConnectionSelect S.SQLExp
  -> State RemoteJoinMap (ConnectionSelect S.SQLExp)
transformConnectionSelect path ConnectionSelect{..} = do
  let connectionFields = _asnFields _csSelect
  transformedFields <- forM connectionFields $ \(fieldName, field) ->
    (fieldName,) <$> case field of
      ConnectionTypename t -> pure $ ConnectionTypename t
      ConnectionPageInfo p -> pure $ ConnectionPageInfo p
      ConnectionEdges edges -> ConnectionEdges <$> transformEdges (appendPath fieldName path) edges
  let select = _csSelect{_asnFields = transformedFields}
  pure $ ConnectionSelect _csPrimaryKeyColumns _csSplit _csSlice select
  where
    transformEdges edgePath edgeFields =
      forM edgeFields $ \(fieldName, edgeField) ->
      (fieldName,) <$> case edgeField of
        EdgeTypename t -> pure $ EdgeTypename t
        EdgeCursor -> pure EdgeCursor
        EdgeNode annFields ->
          EdgeNode <$> transformAnnFields (appendPath fieldName edgePath) annFields

-- | Traverse through 'MutationOutput' and collect remote join fields (if any)
getRemoteJoinsMutationOutput :: MutationOutput -> (MutationOutput, Maybe RemoteJoins)
getRemoteJoinsMutationOutput =
  second mapToNonEmpty . flip runState mempty . transformMutationOutput mempty
  where
    transformMutationOutput :: FieldPath -> MutationOutput -> State RemoteJoinMap MutationOutput
    transformMutationOutput path = \case
      MOutMultirowFields mutationFields ->
        MOutMultirowFields <$> transfromMutationFields mutationFields
      MOutSinglerowObject annFields ->
        MOutSinglerowObject <$> transformAnnFields path annFields
      where
        transfromMutationFields fields =
          forM fields $ \(fieldName, field') -> do
          let fieldPath = appendPath fieldName path
          (fieldName,) <$> case field' of
            MCount         -> pure MCount
            MExp t         -> pure $ MExp t
            MRet annFields -> MRet <$> transformAnnFields fieldPath annFields

transformAnnFields :: FieldPath -> AnnFields -> State RemoteJoinMap AnnFields
transformAnnFields path fields = do
  let pgColumnFields = map fst $ getFields _AFColumn fields
      remoteSelects = getFields _AFRemote fields
      remoteJoins = flip map remoteSelects $ \(fieldName, remoteSelect) ->
        let RemoteSelect argsMap selSet hasuraColumns remoteFields rsi = remoteSelect
            hasuraColumnL = toList hasuraColumns
            hasuraColumnFields = HS.fromList $ map (fromPGCol . pgiColumn) hasuraColumnL
            phantomColumns = filter ((`notElem` pgColumnFields) . fromPGCol . pgiColumn) hasuraColumnL
        in RemoteJoin fieldName argsMap selSet hasuraColumnFields remoteFields rsi phantomColumns

  transformedFields <- forM fields $ \(fieldName, field') -> do
    let fieldPath = appendPath fieldName path
    (fieldName,) <$> case field' of
      AFNodeId qt pkeys -> pure $ AFNodeId qt pkeys
      AFColumn c -> pure $ AFColumn c
      AFObjectRelation annRel ->
        AFObjectRelation <$> transformAnnRelation annRel (transformObjectSelect fieldPath)
      AFArrayRelation (ASSimple annRel) ->
        AFArrayRelation . ASSimple <$> transformAnnRelation annRel (transformSelect fieldPath)
      AFArrayRelation (ASAggregate aggRel) ->
        AFArrayRelation . ASAggregate <$> transformAnnAggregateRelation fieldPath aggRel
      AFArrayRelation (ASConnection annRel) ->
        AFArrayRelation . ASConnection <$> transformArrayConnection fieldPath annRel
      AFComputedField computedField ->
        AFComputedField <$> case computedField of
          CFSScalar _         -> pure computedField
          CFSTable jas annSel -> CFSTable jas <$> transformSelect fieldPath annSel
      AFRemote rs -> pure $ AFRemote rs
      AFExpression t     -> pure $ AFExpression t

  case NE.nonEmpty remoteJoins of
    Nothing -> pure transformedFields
    Just nonEmptyRemoteJoins -> do
      let phantomColumns = map (\ci -> (fromPGCol $ pgiColumn ci, AFColumn $ AnnColumnField ci False Nothing)) $
                           concatMap _rjPhantomFields remoteJoins
      modify (Map.insert path nonEmptyRemoteJoins)
      pure $ transformedFields <> phantomColumns
    where
      getFields f = mapMaybe (sequence . second (^? f))

      transformAnnRelation annRel f = do
        let annSel = aarAnnSelect annRel
        transformedSel <- f annSel
        pure annRel{aarAnnSelect = transformedSel}

      transformAnnAggregateRelation fieldPath annRel = do
        let annSel = aarAnnSelect annRel
        transformedSel <- transformAggregateSelect fieldPath annSel
        pure annRel{aarAnnSelect = transformedSel}

      transformArrayConnection fieldPath annRel = do
        let connectionSelect = aarAnnSelect annRel
        transformedConnectionSelect <- transformConnectionSelect fieldPath connectionSelect
        pure annRel{aarAnnSelect = transformedConnectionSelect}

type CompositeObject a = OMap.InsOrdHashMap Text (CompositeValue a)

-- | A hybrid JSON value representation which captures the context of remote join field in type parameter.
data CompositeValue a
  = CVOrdValue !AO.Value
  | CVObject !(CompositeObject a)
  | CVObjectArray ![CompositeValue a]
  | CVFromRemote !a
  deriving (Show, Eq, Functor, Foldable, Traversable)

collectRemoteFields :: CompositeValue a -> [a]
collectRemoteFields = toList

compositeValueToJSON :: CompositeValue AO.Value -> AO.Value
compositeValueToJSON = \case
  CVOrdValue v -> v
  CVObject obj -> AO.object $ OMap.toList $ OMap.map compositeValueToJSON obj
  CVObjectArray vals -> AO.array $ map compositeValueToJSON vals
  CVFromRemote v -> v

-- | A 'RemoteJoinField' carries the minimal GraphQL AST of a remote relationship field.
-- All such 'RemoteJoinField's of a particular remote schema are batched together
-- and made GraphQL request to remote server to fetch remote join values.
data RemoteJoinField
  = RemoteJoinField
  { _rjfRemoteSchema :: !RemoteSchemaInfo -- ^ The remote schema server info.
  , _rjfAlias        :: !Alias -- ^ Top level alias of the field
  , _rjfField        :: !(G.Field G.NoFragments Variable) -- ^ The field AST
  , _rjfFieldCall    :: ![G.Name] -- ^ Path to remote join value
  } deriving (Show, Eq)

-- | Generate composite JSON ('CompositeValue') parameterised over 'RemoteJoinField'
--   from remote join map and query response JSON from Postgres.
traverseQueryResponseJSON
  :: (MonadError QErr m)
  => RemoteJoinMap -> AO.Value -> m (CompositeValue RemoteJoinField)
traverseQueryResponseJSON rjm =
  flip runReaderT rjm . flip evalStateT (Counter 0) . traverseValue mempty
  where
    askRemoteJoins :: MonadReader RemoteJoinMap m
                   => FieldPath -> m (Maybe (NE.NonEmpty RemoteJoin))
    askRemoteJoins path = asks (Map.lookup path)

    traverseValue :: (MonadError QErr m, MonadReader RemoteJoinMap m, MonadState Counter m)
                  => FieldPath -> AO.Value -> m (CompositeValue RemoteJoinField)
    traverseValue path = \case
      AO.Object obj -> traverseObject obj
      AO.Array arr -> CVObjectArray <$> mapM (traverseValue path) (toList arr)
      v            -> pure $ CVOrdValue v

      where
        mkRemoteSchemaField siblingFields remoteJoin = do
          counter <- getCounter
          let RemoteJoin fieldName inputArgs selSet hasuraFields fieldCall rsi _ = remoteJoin
          hasuraFieldVariables <- mapM (parseGraphQLName . getFieldNameTxt) $ toList hasuraFields
          siblingFieldArgsVars <- mapM (\(k,val) -> do
                                          (,) <$> parseGraphQLName k <*> ordJSONValueToGValue val)
                                  $ siblingFields
          let siblingFieldArgs = Map.fromList $ siblingFieldArgsVars
              hasuraFieldArgs = flip Map.filterWithKey siblingFieldArgs $ \k _ -> k `elem` hasuraFieldVariables
          fieldAlias <- pathToAlias (appendPath fieldName path) counter
          queryField <- fieldCallsToField (inputArgsToMap inputArgs) hasuraFieldArgs selSet fieldAlias fieldCall
          pure $ RemoteJoinField rsi
                                 fieldAlias
                                 queryField
                                 (map fcName $ toList $ NE.tail fieldCall)
          where
            ordJSONValueToGValue :: (MonadError QErr m) => AO.Value -> m (G.Value Void)
            ordJSONValueToGValue =
              either (throw400 ValidationFailed) pure . jsonToGraphQL . AO.fromOrdered

            inputArgsToMap = Map.fromList . map (_rfaArgument &&& _rfaValue)

        traverseObject obj = do
          let fields = AO.toList obj
          maybeRemoteJoins <- askRemoteJoins path
          processedFields <- fmap catMaybes $ forM fields $ \(fieldText, value) -> do
            let fieldName = FieldName fieldText
                fieldPath = appendPath fieldName path
            fmap (fieldText,) <$> case maybeRemoteJoins of
                Nothing -> Just <$> traverseValue fieldPath value
                Just nonEmptyRemoteJoins -> do
                  let remoteJoins = toList nonEmptyRemoteJoins
                      phantomColumnFields = map (fromPGCol . pgiColumn) $
                                            concatMap _rjPhantomFields remoteJoins
                  if | fieldName `elem` phantomColumnFields -> pure Nothing
                     | otherwise ->
                         case find ((== fieldName) . _rjName) remoteJoins of
                           Just rj -> Just . CVFromRemote <$> mkRemoteSchemaField fields rj
                           Nothing -> Just <$> traverseValue fieldPath value
          pure $ CVObject $ OMap.fromList processedFields

convertFieldWithVariablesToName :: G.Field G.NoFragments Variable -> G.Field G.NoFragments G.Name
convertFieldWithVariablesToName = fmap getName

inputValueToJSON :: InputValue Void -> A.Value
inputValueToJSON = \case
  JSONValue    j -> j
  GraphQLValue g -> graphQLValueToJSON g
  where
    graphQLValueToJSON :: G.Value Void -> A.Value
    graphQLValueToJSON = \case
      G.VNull                 -> A.Null
      G.VInt i                -> A.toJSON i
      G.VFloat f              -> A.toJSON f
      G.VString t             -> A.toJSON t
      G.VBoolean b            -> A.toJSON b
      G.VEnum (G.EnumValue n) -> A.toJSON n
      G.VList values          -> A.toJSON $ graphQLValueToJSON <$> values
      G.VObject objects       -> A.toJSON $ graphQLValueToJSON <$> objects

defaultValue :: InputValue Void -> Maybe (G.Value Void)
defaultValue = \case
  JSONValue    _ -> Nothing
  GraphQLValue g -> Just g

collectVariables :: G.Value Variable -> HashMap G.VariableDefinition A.Value
collectVariables = \case
  G.VNull          -> mempty
  G.VInt _         -> mempty
  G.VFloat _       -> mempty
  G.VString _      -> mempty
  G.VBoolean _     -> mempty
  G.VEnum _        -> mempty
  G.VList values   -> foldl Map.union mempty $ map collectVariables values
  G.VObject values -> foldl Map.union mempty $ map collectVariables $ Map.elems values
  G.VVariable var@(Variable _ gType val) ->
    let name       = getName var
        jsonVal    = inputValueToJSON val
        defaultVal = defaultValue val
    in Map.singleton (G.VariableDefinition name gType defaultVal) jsonVal

-- | Fetch remote join field value from remote servers by batching respective 'RemoteJoinField's
fetchRemoteJoinFields
  :: ( HasVersion
     , MonadError QErr m
     , MonadIO m
     , Tracing.MonadTrace m
     )
  => Env.Environment
  -> HTTP.Manager
  -> [N.Header]
  -> UserInfo
  -> [RemoteJoinField]
  -> m AO.Object
fetchRemoteJoinFields env manager reqHdrs userInfo remoteJoins = do
  results <- forM (Map.toList remoteSchemaBatch) $ \(rsi, batch) -> do
    let batchList = toList batch
        gqlReq = fieldsToRequest G.OperationTypeQuery
                                 (map _rjfField batchList)
        gqlReqUnparsed = (GQLQueryText . G.renderExecutableDoc . G.ExecutableDocument . unGQLExecDoc) <$> gqlReq
    -- NOTE: discard remote headers (for now):
    (_, _, respBody) <- execRemoteGQ' env manager userInfo reqHdrs gqlReqUnparsed rsi G.OperationTypeQuery
    case AO.eitherDecode respBody of
      Left e -> throw500 $ "Remote server response is not valid JSON: " <> T.pack e
      Right r -> do
        respObj <- either throw500 pure $ AO.asObject r
        let errors = AO.lookup "errors" respObj
        if | isNothing errors || errors == Just AO.Null ->
               case AO.lookup "data" respObj of
                 Nothing -> throw400 Unexpected "\"data\" field not found in remote response"
                 Just v  -> either throw500 pure $ AO.asObject v

           | otherwise ->
             throwError (err400 Unexpected "Errors from remote server")
             {qeInternal = Just $ A.object ["errors" A..= (AO.fromOrdered <$> errors)]}

  either (throw500 . T.pack) pure $ foldM AO.safeUnion AO.empty results
  where
    remoteSchemaBatch = Map.groupOnNE _rjfRemoteSchema remoteJoins

    fieldsToRequest :: G.OperationType -> [G.Field G.NoFragments Variable] -> GQLReqParsed
    fieldsToRequest opType gFields =
      let variableInfos = Just <$> foldl Map.union mempty $ Map.elems $ fmap collectVariables $ G._fArguments $ head gFields
          gFields' = map (G.fmapFieldFragment G.inline . convertFieldWithVariablesToName) gFields
      in
      case variableInfos of
        Nothing ->
          GQLReq
            { _grOperationName = Nothing
            , _grQuery =
               GQLExecDoc
                 [ G.ExecutableDefinitionOperation
                     (G.OperationDefinitionTyped
                       ( emptyOperationDefinition
                           { G._todSelectionSet = map G.SelectionField gFields'
                           }
                       )
                     )
                  ]
             , _grVariables = Nothing
             }

        Just vars' ->
          GQLReq
            { _grOperationName = Nothing
            , _grQuery =
               GQLExecDoc
                 [ G.ExecutableDefinitionOperation
                     (G.OperationDefinitionTyped
                       ( emptyOperationDefinition
                           { G._todSelectionSet = map G.SelectionField gFields'
                           , G._todVariableDefinitions = map fst $ Map.toList vars'
                           }
                       )
                     )
                  ]
             , _grVariables = Just $ Map.fromList
                                      (map (\(varDef, val) -> (G._vdName varDef, val)) $ Map.toList vars')
             }
      where
        emptyOperationDefinition =
          G.TypedOperationDefinition {
             G._todType = opType
           , G._todName = Nothing
           , G._todVariableDefinitions = []
           , G._todDirectives = []
           , G._todSelectionSet = [] }

-- | Replace 'RemoteJoinField' in composite JSON with it's json value from remote server response.
replaceRemoteFields
  :: MonadError QErr m
  => CompositeValue RemoteJoinField
  -> AO.Object
  -> m AO.Value
replaceRemoteFields compositeJson remoteServerResponse =
  compositeValueToJSON <$> traverse replaceValue compositeJson
  where
    replaceValue rj = do
      let alias = _rjfAlias rj
          fieldCall = _rjfFieldCall rj
      extractAtPath (alias:fieldCall) $ AO.Object remoteServerResponse

    -- | 'FieldCall' is path to remote relationship value in remote server response.
    -- 'extractAtPath' traverse through the path and extracts the json value
    extractAtPath path v =
      case NE.nonEmpty path of
        Nothing          -> pure v
        Just (h :| rest) -> case v of
          AO.Object o   -> maybe
                           (throw500 $ "cannnot find value in remote response at path " <> T.pack (show path))
                           (extractAtPath rest)
                           (AO.lookup (G.unName h) o)
          AO.Array arr -> AO.array <$> mapM (extractAtPath path) (toList arr)
          _            -> throw500 $ "expecting array or object in remote response at path " <> T.pack (show path)

-- | Fold nested 'FieldCall's into a bare 'Field', inserting the passed
-- selection set at the leaf of the tree we construct.
fieldCallsToField
  :: forall m. MonadError QErr m
  => Map.HashMap G.Name (InputValue Variable)
  -- ^ user input arguments to the remote join field
  -> Map.HashMap G.Name (G.Value Void)
  -- ^ Contains the values of the variables that have been defined in the remote join definition
  -> G.SelectionSet G.NoFragments Variable
  -- ^ Inserted at leaf of nested FieldCalls
  -> Alias
  -- ^ Top-level name to set for this Field
  -> NonEmpty FieldCall
  -> m (G.Field G.NoFragments Variable)
fieldCallsToField rrArguments variables finalSelSet topAlias =
  fmap (\f -> f{G._fAlias = Just topAlias}) . nest
  where
    -- almost: `foldr nest finalSelSet`
    nest :: NonEmpty FieldCall -> m (G.Field G.NoFragments Variable)
    nest ((FieldCall name remoteArgs) :| rest) = do
      templatedArguments <- convert <$> createArguments variables remoteArgs
      graphQLarguments <- traverse peel rrArguments
      (args, selSet) <- case NE.nonEmpty rest of
            Just f -> do
              s <- nest f
              pure (templatedArguments, [G.SelectionField s])
            Nothing ->
              let arguments = Map.unionWith mergeValue
                                graphQLarguments
                                -- converting (G.Value Void) -> (G.Value Variable) to merge the
                                -- 'rrArguments' with the 'variables'
                                templatedArguments
              in pure (arguments, finalSelSet)
      pure $ G.Field Nothing name args [] selSet

    convert :: Map.HashMap G.Name (G.Value Void) -> Map.HashMap G.Name (G.Value Variable)
    convert = fmap G.literal

    peel :: InputValue Variable -> m (G.Value Variable)
    peel = \case
      GraphQLValue v -> pure v
      JSONValue _ ->
        -- At this point, it is theoretically impossible that we have
        -- unpacked a variable into a JSONValue, as there's no "outer
        -- scope" at which this value could have been peeled.
        -- FIXME: check that this is correct!
        throw500 "internal error: encountered an already expanded variable when folding remote field arguments"
        -- FIXME: better error message

-- This is a kind of "deep merge".
-- For e.g. suppose the input argument of the remote field is something like:
-- `where: { id : 1}`
-- And during execution, client also gives the input arg: `where: {name: "tiru"}`
-- We need to merge the input argument to where: {id : 1, name: "tiru"}
mergeValue :: G.Value Variable -> G.Value Variable -> G.Value Variable
mergeValue lVal rVal = case (lVal, rVal) of
  (G.VList l, G.VList r) ->
    G.VList $ l <> r
  (G.VObject l, G.VObject r) ->
    G.VObject $ Map.unionWith mergeValue l r
  (_, _) -> error $ "can only merge a list with another list or an " <>
                    "object with another object"

-- | Create an argument map using the inputs taken from the hasura database.
createArguments
  :: (MonadError QErr m)
  => Map.HashMap G.Name (G.Value Void)
  -> RemoteArguments
  -> m (HashMap G.Name (G.Value Void))
createArguments variables (RemoteArguments arguments) =
  either
    (throw400 Unexpected . \errors -> "Found errors: " <> T.intercalate ", " errors)
    pure
    (toEither (substituteVariables variables arguments))

-- | Substitute values in the argument list.
substituteVariables
  :: HashMap G.Name (G.Value Void) -- ^ Values of the variables to substitute.
  -> HashMap G.Name (G.Value G.Name) -- ^ Template which contains the variables.
  -> Validation [Text] (HashMap G.Name (G.Value Void))
substituteVariables values = traverse go
  where
    go = \case
      G.VVariable variableName ->
        case Map.lookup variableName values of
          Nothing    -> Failure ["Value for variable " <> variableName <<> " not provided"]
          Just value -> pure value
      G.VList listValue ->
        fmap G.VList (traverse go listValue)
      G.VObject objectValue ->
        fmap G.VObject (traverse go objectValue)
      G.VInt i -> pure $ G.VInt i
      G.VFloat d -> pure $ G.VFloat d
      G.VString txt -> pure $ G.VString txt
      G.VEnum e -> pure $ G.VEnum e
      G.VBoolean b -> pure $ G.VBoolean b
      G.VNull -> pure $ G.VNull<|MERGE_RESOLUTION|>--- conflicted
+++ resolved
@@ -48,10 +48,7 @@
   :: ( HasVersion
      , MonadTx m
      , MonadIO m
-<<<<<<< HEAD
-=======
      , Tracing.MonadTrace m
->>>>>>> 7ad271aa
      )
   => Env.Environment
   -> HTTP.Manager
