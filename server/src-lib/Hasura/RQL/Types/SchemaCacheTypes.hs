--- conflicted
+++ resolved
@@ -43,25 +43,17 @@
 reportSchemaObj (SOTableObj tn (TOCol cn)) =
   "column " <> qualObjectToText tn <> "." <> getPGColTxt cn
 reportSchemaObj (SOTableObj tn (TORel cn)) =
-<<<<<<< HEAD
-  "relationship " <> qualObjectToText tn <> "." <> getRelTxt cn
+  "relationship " <> qualObjectToText tn <> "." <> relNameToTxt cn
 reportSchemaObj (SOTableObj tn (TORemoteRel rn)) =
   "remote relationship " <> qualObjectToText tn <> "." <> unRemoteRelationshipName rn
-=======
-  "relationship " <> qualObjectToText tn <> "." <> relNameToTxt cn
->>>>>>> 7a683324
 reportSchemaObj (SOTableObj tn (TOCons cn)) =
   "constraint " <> qualObjectToText tn <> "." <> getConstraintTxt cn
 reportSchemaObj (SOTableObj tn (TOPerm rn pt)) =
   "permission " <> qualObjectToText tn <> "." <> roleNameToTxt rn
   <> "." <> permTypeToCode pt
 reportSchemaObj (SOTableObj tn (TOTrigger trn )) =
-<<<<<<< HEAD
-  "event-trigger " <> qualObjectToText tn <> "." <> trn
-reportSchemaObj (SORemoteSchema remoteSchemaName) = "remote schema " <> unRemoteSchemaName remoteSchemaName
-=======
   "event-trigger " <> qualObjectToText tn <> "." <> triggerNameToTxt trn
->>>>>>> 7a683324
+reportSchemaObj (SORemoteSchema remoteSchemaName) = "remote schema " <> unNonEmptyText (unRemoteSchemaName remoteSchemaName)
 
 instance Show SchemaObjId where
   show soi = T.unpack $ reportSchemaObj soi
