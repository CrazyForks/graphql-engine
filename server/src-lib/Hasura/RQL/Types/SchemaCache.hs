--- conflicted
+++ resolved
@@ -52,10 +52,10 @@
        , FieldInfo(..)
        , _FIColumn
        , _FIRelationship
-       , partitionFieldInfos
-       , partitionFieldInfosWith
+       , _FIRemote
        , getCols
        , getRels
+       , getRemoteRels
 
        , isPGColInfo
        , RelInfo(..)
@@ -141,23 +141,12 @@
 import           Hasura.RQL.Types.SchemaCacheTypes
 import           Hasura.SQL.Types
 
-<<<<<<< HEAD
+import           Language.Haskell.TH.Syntax          (Lift)
+
 import qualified Data.HashMap.Strict                 as M
 import qualified Data.HashSet                        as HS
 import qualified Data.Sequence                       as Seq
 import qualified Data.Text                           as T
-=======
-import           Control.Lens
-import           Data.Aeson
-import           Data.Aeson.Casing
-import           Data.Aeson.TH
-import           Language.Haskell.TH.Syntax        (Lift)
-
-import qualified Data.HashMap.Strict               as M
-import qualified Data.HashSet                      as HS
-import qualified Data.Sequence                     as Seq
-import qualified Data.Text                         as T
->>>>>>> 0f143f0e
 
 reportSchemaObjs :: [SchemaObjId] -> T.Text
 reportSchemaObjs = T.intercalate ", " . map reportSchemaObj
@@ -185,15 +174,6 @@
                  }
   ''FieldInfo)
 
-partitionFieldInfos :: [FieldInfo columnInfo] -> ([columnInfo], [RelInfo])
-partitionFieldInfos = partitionFieldInfosWith (id, id)
-
-partitionFieldInfosWith :: (columnInfo -> a, RelInfo -> b)
-                        -> [FieldInfo columnInfo] -> ([a], [b])
-partitionFieldInfosWith (colInfoFun, relInfoFun) fields =
-  ( mapMaybe (fmap colInfoFun . preview _FIColumn) fields
-  , mapMaybe (fmap relInfoFun . preview _FIRelationship) fields)
-
 type FieldInfoMap columnInfo = M.HashMap FieldName (FieldInfo columnInfo)
 
 getCols :: FieldInfoMap columnInfo -> [columnInfo]
@@ -201,6 +181,9 @@
 
 getRels :: FieldInfoMap columnInfo -> [RelInfo]
 getRels fim = mapMaybe (preview _FIRelationship) $ M.elems fim
+
+getRemoteRels :: FieldInfoMap columnInfo -> [RemoteField]
+getRemoteRels fim = mapMaybe (preview _FIRemote) $ M.elems fim
 
 isPGColInfo :: FieldInfo columnInfo -> Bool
 isPGColInfo (FIColumn _) = True
