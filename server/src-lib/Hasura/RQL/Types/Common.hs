module Hasura.RQL.Types.Common
       ( RelName(..)
       , relNameToTxt
       , RelType(..)
       , rootRelName
       , relTypeToTxt
       , RelInfo(..)

       , FieldName(..)
       , fromPGCol
       , fromRel

       , ToAesonPairs(..)
       , WithTable(..)
       , ColVals
       , MutateResp(..)
       , ForeignKey(..)
       , EquatableGType(..)
       , InpValInfo(..)
       , CustomColumnNames

       , NonEmptyText
       , mkNonEmptyText
       , unNonEmptyText
       , adminText
       , rootText

       , FunctionArgName(..)
       , SystemDefined(..)
       , isSystemDefined
       ) where

import           Hasura.Prelude
import           Hasura.SQL.Types

import           Data.Aeson
import           Data.Aeson.Casing
import           Data.Aeson.TH
import           Data.Aeson.Types
import           Instances.TH.Lift             ()
import           Language.Haskell.TH.Syntax    (Lift)

import qualified Data.HashMap.Strict           as HM
import qualified Data.Text                     as T
import qualified Database.PG.Query             as Q
import qualified Language.GraphQL.Draft.Syntax as G
import qualified Language.Haskell.TH.Syntax    as TH
import qualified PostgreSQL.Binary.Decoding    as PD

newtype NonEmptyText = NonEmptyText {unNonEmptyText :: T.Text}
  deriving (Show, Eq, Ord, Hashable, ToJSON, ToJSONKey, Lift, Q.ToPrepArg, DQuote)

mkNonEmptyText :: T.Text -> Maybe NonEmptyText
mkNonEmptyText ""   = Nothing
mkNonEmptyText text = Just $ NonEmptyText text

parseNonEmptyText :: T.Text -> Parser NonEmptyText
parseNonEmptyText text = case mkNonEmptyText text of
  Nothing     -> fail "empty string not allowed"
  Just neText -> return neText

instance FromJSON NonEmptyText where
  parseJSON = withText "String" parseNonEmptyText

instance FromJSONKey NonEmptyText where
  fromJSONKey = FromJSONKeyTextParser parseNonEmptyText

instance Q.FromCol NonEmptyText where
  fromCol bs = mkNonEmptyText <$> Q.fromCol bs
    >>= maybe (Left "empty string not allowed") Right

adminText :: NonEmptyText
adminText = NonEmptyText "admin"

rootText :: NonEmptyText
rootText = NonEmptyText "root"

newtype RelName
  = RelName {getRelTxt :: NonEmptyText}
  deriving (Show, Eq, Hashable, FromJSON, ToJSON, Q.ToPrepArg, Q.FromCol, Lift)

instance IsIden RelName where
  toIden rn = Iden $ relNameToTxt rn

instance DQuote RelName where
  dquoteTxt = relNameToTxt

rootRelName :: RelName
rootRelName = RelName rootText

relNameToTxt :: RelName -> T.Text
relNameToTxt = unNonEmptyText . getRelTxt

relTypeToTxt :: RelType -> T.Text
relTypeToTxt ObjRel = "object"
relTypeToTxt ArrRel = "array"

data RelType
  = ObjRel
  | ArrRel
  deriving (Show, Eq, Generic)

instance Hashable RelType

instance ToJSON RelType where
  toJSON = String . relTypeToTxt

instance FromJSON RelType where
  parseJSON (String "object") = return ObjRel
  parseJSON (String "array") = return ArrRel
  parseJSON _ = fail "expecting either 'object' or 'array' for rel_type"

instance Q.FromCol RelType where
  fromCol bs = flip Q.fromColHelper bs $ PD.enum $ \case
    "object" -> Just ObjRel
    "array"  -> Just ArrRel
    _   -> Nothing

data RelInfo
  = RelInfo
  { riName     :: !RelName
  , riType     :: !RelType
  , riMapping  :: ![(PGCol, PGCol)]
  , riRTable   :: !QualifiedTable
  , riIsManual :: !Bool
  } deriving (Show, Eq)

$(deriveToJSON (aesonDrop 2 snakeCase) ''RelInfo)

newtype FieldName
  = FieldName { getFieldNameTxt :: T.Text }
  deriving (Show, Eq, Ord, Hashable, FromJSON, ToJSON, FromJSONKey, ToJSONKey, Lift, Data)

instance IsIden FieldName where
  toIden (FieldName f) = Iden f

instance DQuote FieldName where
  dquoteTxt (FieldName c) = c

fromPGCol :: PGCol -> FieldName
fromPGCol c = FieldName $ getPGColTxt c

fromRel :: RelName -> FieldName
fromRel = FieldName . relNameToTxt

class ToAesonPairs a where
  toAesonPairs :: (KeyValue v) => a -> [v]

data WithTable a
  = WithTable
  { wtName :: !QualifiedTable
  , wtInfo :: !a
  } deriving (Show, Eq, Lift)

instance (FromJSON a) => FromJSON (WithTable a) where
  parseJSON v@(Object o) =
    WithTable <$> o .: "table" <*> parseJSON v
  parseJSON _ =
    fail "expecting an Object with key 'table'"

instance (ToAesonPairs a) => ToJSON (WithTable a) where
  toJSON (WithTable tn rel) =
    object $ ("table" .= tn):toAesonPairs rel

type ColVals = HM.HashMap PGCol Value

data MutateResp
  = MutateResp
  { _mrAffectedRows     :: !Int
  , _mrReturningColumns :: ![ColVals]
  } deriving (Show, Eq)
$(deriveJSON (aesonDrop 3 snakeCase) ''MutateResp)

type ColMapping = HM.HashMap PGCol PGCol

data ForeignKey
  = ForeignKey
  { _fkTable         :: !QualifiedTable
  , _fkRefTable      :: !QualifiedTable
  , _fkOid           :: !Int
  , _fkConstraint    :: !ConstraintName
  , _fkColumnMapping :: !ColMapping
  } deriving (Show, Eq, Generic)
$(deriveJSON (aesonDrop 3 snakeCase) ''ForeignKey)

instance Hashable ForeignKey

newtype FunctionArgName =
  FunctionArgName { getFuncArgNameTxt :: T.Text}
  deriving (Show, Eq, ToJSON)

<<<<<<< HEAD
data InpValInfo
  = InpValInfo
  { _iviDesc   :: !(Maybe G.Description)
  , _iviName   :: !G.Name
  , _iviDefVal :: !(Maybe G.ValueConst)
  , _iviType   :: !G.GType
  } deriving (Show, Eq, TH.Lift)

instance EquatableGType InpValInfo where
  type EqProps InpValInfo = (G.Name, G.GType)
  getEqProps ity = (,) (_iviName ity) (_iviType ity)

-- | Typeclass for equating relevant properties of various GraphQL types defined below
class EquatableGType a where
  type EqProps a
  getEqProps :: a -> EqProps a

type CustomColumnNames = HM.HashMap PGCol G.Name
=======
type CustomColumnNames = HM.HashMap PGCol G.Name

newtype SystemDefined = SystemDefined { unSystemDefined :: Bool }
  deriving (Show, Eq, FromJSON, ToJSON, Q.ToPrepArg)

isSystemDefined :: SystemDefined -> Bool
isSystemDefined = unSystemDefined
>>>>>>> 81de56dc
<|MERGE_RESOLUTION|>--- conflicted
+++ resolved
@@ -189,7 +189,6 @@
   FunctionArgName { getFuncArgNameTxt :: T.Text}
   deriving (Show, Eq, ToJSON)
 
-<<<<<<< HEAD
 data InpValInfo
   = InpValInfo
   { _iviDesc   :: !(Maybe G.Description)
@@ -208,12 +207,9 @@
   getEqProps :: a -> EqProps a
 
 type CustomColumnNames = HM.HashMap PGCol G.Name
-=======
-type CustomColumnNames = HM.HashMap PGCol G.Name
 
 newtype SystemDefined = SystemDefined { unSystemDefined :: Bool }
   deriving (Show, Eq, FromJSON, ToJSON, Q.ToPrepArg)
 
 isSystemDefined :: SystemDefined -> Bool
-isSystemDefined = unSystemDefined
->>>>>>> 81de56dc
+isSystemDefined = unSystemDefined