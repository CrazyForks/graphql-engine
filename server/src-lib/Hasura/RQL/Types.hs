--- conflicted
+++ resolved
@@ -43,7 +43,6 @@
 import           Hasura.Db                           as R
 import           Hasura.EncJSON
 import           Hasura.Prelude
-<<<<<<< HEAD
 import           Hasura.RQL.Types.BoolExp            as R
 import           Hasura.RQL.Types.Column             as R
 import           Hasura.RQL.Types.Common             as R
@@ -55,19 +54,6 @@
 import           Hasura.RQL.Types.RemoteRelationship as R
 import           Hasura.RQL.Types.RemoteSchema       as R
 import           Hasura.RQL.Types.SchemaCache        as R
-
-=======
-import           Hasura.RQL.Types.BoolExp      as R
-import           Hasura.RQL.Types.Column       as R
-import           Hasura.RQL.Types.Common       as R
-import           Hasura.RQL.Types.DML          as R
-import           Hasura.RQL.Types.Error        as R
-import           Hasura.RQL.Types.EventTrigger as R
-import           Hasura.RQL.Types.Metadata     as R
-import           Hasura.RQL.Types.Permission   as R
-import           Hasura.RQL.Types.RemoteSchema as R
-import           Hasura.RQL.Types.SchemaCache  as R
->>>>>>> 81de56dc
 import           Hasura.SQL.Types
 
 import qualified Hasura.GraphQL.Context              as GC
