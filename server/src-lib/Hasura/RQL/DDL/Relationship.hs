{-# LANGUAGE ViewPatterns #-}

module Hasura.RQL.DDL.Relationship
  ( runCreateRelationship
  , insertRelationshipToCatalog
  , objRelP2Setup
  , arrRelP2Setup

  , runDropRel
  , delRelFromCatalog

  , runSetRelComment
  , runCreateRemoteRelationship
  , runCreateRemoteRelationshipP1
  , runCreateRemoteRelationshipP2Setup
  , runDeleteRemoteRelationship
  , delRemoteRelFromCatalog
  , runUpdateRemoteRelationship
  , module Hasura.RQL.DDL.Relationship.Types
  )
where

import qualified Database.PG.Query                          as Q
import           Hasura.GraphQL.Validate.Types
import           Hasura.RQL.Types.Common
import           Hasura.RQL.Types.SchemaCacheTypes

import           Hasura.EncJSON
import           Hasura.Prelude
import           Hasura.RQL.DDL.Deps
import           Hasura.RQL.DDL.Permission                  (purgePerm)
import           Hasura.RQL.DDL.Relationship.Types
import           Hasura.RQL.DDL.RemoteRelationship.Validate
import           Hasura.RQL.Types
import           Hasura.SQL.Types

import           Data.Aeson.Types
<<<<<<< HEAD
import qualified Data.HashMap.Strict                        as HM
import qualified Data.HashSet                               as HS
import qualified Data.Map.Strict                            as M
import qualified Data.Set                                   as Set
import qualified Data.Text                                  as T
import           Data.Tuple                                 (swap)
import           Instances.TH.Lift                          ()
=======
import qualified Data.HashMap.Strict               as HM
import qualified Data.HashSet                      as HS
import           Data.Tuple                        (swap)
import           Instances.TH.Lift                 ()
>>>>>>> b84db36e

runCreateRelationship
  :: (MonadTx m, CacheRWM m, HasSystemDefined m, ToJSON a)
  => RelType -> WithTable (RelDef a) -> m EncJSON
runCreateRelationship relType (WithTable tableName relDef) = do
  insertRelationshipToCatalog tableName relType relDef
  buildSchemaCacheFor $ MOTableObj tableName (MTORel (rdName relDef) relType)
  pure successMsg

insertRelationshipToCatalog
  :: (MonadTx m, HasSystemDefined m, ToJSON a)
  => QualifiedTable
  -> RelType
  -> RelDef a
  -> m ()
<<<<<<< HEAD
createObjRelP1 (WithTable qt rd) = do
  adminOnly
  validateObjRel qt rd

objRelP2Setup
  :: (QErrM m, CacheRWM m)
  => QualifiedTable -> HS.HashSet ForeignKey -> RelDef ObjRelUsing -> m ()
objRelP2Setup qt fkeys (RelDef rn ru _) = do
  (relInfo, deps) <- case ru of
    RUManual (ObjRelManualConfig rm) -> do
      let refqt = rmTable rm
          (lCols, rCols) = unzip $ M.toList $ rmColumns rm
          deps  = map (\c -> SchemaDependency (SOTableObj qt $ TOCol c) DRLeftColumn) lCols
                  <> map (\c -> SchemaDependency (SOTableObj refqt $ TOCol c) DRRightColumn) rCols
      return (RelInfo rn ObjRel (zip lCols rCols) refqt True, deps)
    RUFKeyOn cn -> do
      -- TODO: validation should account for this too
      ForeignKey _ refqt _ consName colMap <-
        getRequiredFkey cn fkeys $ \fk -> _fkTable fk == qt

      let deps = [ SchemaDependency (SOTableObj qt $ TOCons consName) DRFkey
                 , SchemaDependency (SOTableObj qt $ TOCol cn) DRUsingColumn
                 -- this needs to be added explicitly to handle the remote table
                 -- being untracked. In this case, neither the using_col nor
                 -- the constraint name will help.
                 , SchemaDependency (SOTable refqt) DRRemoteTable
                 ]
          colMapping = HM.toList colMap
      void $ askTabInfo refqt
      return (RelInfo rn ObjRel colMapping refqt False, deps)
  addRelToCache rn relInfo deps qt

objRelP2
  :: ( QErrM m
     , CacheRWM m
     , MonadTx m
     )
  => QualifiedTable
  -> ObjRelDef
  -> m ()
objRelP2 qt rd@(RelDef rn ru comment) = do
  fkeys <- liftTx $ fetchTableFkeys qt
  objRelP2Setup qt fkeys rd
  liftTx $ persistRel qt rn ObjRel (toJSON ru) comment

createObjRelP2
  :: (QErrM m, CacheRWM m, MonadTx m) => CreateObjRel -> m EncJSON
createObjRelP2 (WithTable qt rd) = do
  objRelP2 qt rd
  return successMsg

runCreateRemoteRelationship ::
     (MonadTx m, CacheRWM m, UserInfoM m) => RemoteRelationship -> m EncJSON
runCreateRemoteRelationship remoteRelationship = do
  adminOnly
  (remoteField, additionalTypesMap) <-
    runCreateRemoteRelationshipP1 remoteRelationship
  runCreateRemoteRelationshipP2 remoteField additionalTypesMap

runCreateRemoteRelationshipP1 ::
     (MonadTx m, CacheRM m) => RemoteRelationship -> m (RemoteField, TypeMap)
runCreateRemoteRelationshipP1 remoteRelationship = do
  sc <- askSchemaCache
  case HM.lookup
         (rtrRemoteSchema remoteRelationship)
         (scRemoteSchemas sc) of
    Just {} -> do
      validation <-
        getCreateRemoteRelationshipValidation remoteRelationship
      case validation of
        Left err -> throw400 RemoteSchemaError (T.pack (show err))
        Right (remoteField, additionalTypesMap) ->
          pure (remoteField, additionalTypesMap)
    Nothing -> throw400 RemoteSchemaError "No such remote schema"

runCreateRemoteRelationshipP2Setup ::
     (MonadTx m, CacheRWM m) => RemoteField -> TypeMap -> m ()
runCreateRemoteRelationshipP2Setup remoteField additionalTypesMap = do
  addRemoteRelToCache remoteField additionalTypesMap schemaDependencies
  where
    schemaDependencies =
      let table = rtrTable $ rmfRemoteRelationship remoteField
          columns = rtrHasuraFields $ rmfRemoteRelationship remoteField
          remoteSchemaName = rtrRemoteSchema $ rmfRemoteRelationship remoteField
          tableDep = SchemaDependency (SOTable table) DRTable
          columnsDep =
            map
              (\column ->
                 SchemaDependency
                   (SOTableObj table $ TOCol column)
                   DRRemoteRelationship ) $
            map (\(getFieldNameTxt -> name) -> PGCol name) (Set.toList columns)
          remoteSchemaDep =
            SchemaDependency (SORemoteSchema remoteSchemaName) DRRemoteSchema
       in (tableDep : remoteSchemaDep : columnsDep)

runCreateRemoteRelationshipP2 ::
     (MonadTx m, CacheRWM m) => RemoteField -> TypeMap -> m EncJSON
runCreateRemoteRelationshipP2 remoteField additionalTypesMap = do
  liftTx (persistRemoteRelationship (rmfRemoteRelationship remoteField))
  runCreateRemoteRelationshipP2Setup remoteField additionalTypesMap
  pure successMsg

runUpdateRemoteRelationship ::
     (MonadTx m, CacheRWM m, UserInfoM m) => RemoteRelationship -> m EncJSON
runUpdateRemoteRelationship remoteRelationship = do
  adminOnly
  fieldInfoMap <- askFieldInfoMap table
  assertRemoteRel fieldInfoMap relName
  delRemoteRelFromCache table relName
  (remoteField, additionalTypesMap) <-
    runCreateRemoteRelationshipP1 remoteRelationship
  liftTx $ updateRemoteRelInCatalog (rmfRemoteRelationship remoteField)
  runCreateRemoteRelationshipP2Setup remoteField additionalTypesMap
  return successMsg
  where
    RemoteRelationship relName table _ _ _ = remoteRelationship

persistRemoteRelationship
  :: RemoteRelationship -> Q.TxE QErr ()
persistRemoteRelationship remoteRelationship =
  Q.unitQE defaultTxErrorHandler [Q.sql|
  INSERT INTO hdb_catalog.hdb_remote_relationship
  (name, table_schema, table_name, remote_schema, configuration)
  VALUES ($1, $2, $3, $4, $5 :: jsonb)
  |]
  (let QualifiedObject schema_name table_name = rtrTable remoteRelationship
   in (rtrName remoteRelationship
      ,schema_name
      ,table_name
      ,rtrRemoteSchema remoteRelationship
      ,Q.JSONB (toJSON (remoteRelationship))))
  True

updateRemoteRelInCatalog
  :: RemoteRelationship -> Q.TxE QErr ()
updateRemoteRelInCatalog remoteRelationship =
  Q.unitQE defaultTxErrorHandler [Q.sql|
  UPDATE hdb_catalog.hdb_remote_relationship
  SET
  remote_schema = $4,
  configuration = $5
  WHERE name = $1 AND table_schema = $2 AND table_name = $3
  |]
  (let QualifiedObject schema_name table_name = rtrTable remoteRelationship
   in (rtrName remoteRelationship
      ,schema_name
      ,table_name
      ,rtrRemoteSchema remoteRelationship
      ,Q.JSONB (toJSON (remoteRelationship))))
  True

runDeleteRemoteRelationship ::
     (MonadTx m, CacheRWM m, UserInfoM m) => DeleteRemoteRelationship -> m EncJSON
runDeleteRemoteRelationship (DeleteRemoteRelationship table relName)= do
  adminOnly
  delRemoteRelFromCache table relName
  liftTx $ delRemoteRelFromCatalog table relName
  return successMsg

delRemoteRelFromCatalog
  :: QualifiedTable
  -> RemoteRelationshipName
  -> Q.TxE QErr ()
delRemoteRelFromCatalog (QualifiedObject sn tn) (RemoteRelationshipName relName) =
  Q.unitQE defaultTxErrorHandler [Q.sql|
           DELETE FROM
                  hdb_catalog.hdb_remote_relationship
           WHERE table_schema =  $1
             AND table_name = $2
             AND name = $3
                |] (sn, tn, relName) True

runCreateObjRel
  :: (QErrM m, CacheRWM m, MonadTx m , UserInfoM m)
  => CreateObjRel -> m EncJSON
runCreateObjRel defn = do
  createObjRelP1 defn
  createObjRelP2 defn

createArrRelP1 :: (UserInfoM m, QErrM m, CacheRM m) => CreateArrRel -> m ()
createArrRelP1 (WithTable qt rd) = do
  adminOnly
  validateArrRel qt rd

validateArrRel
  :: (QErrM m, CacheRM m)
  => QualifiedTable -> ArrRelDef -> m ()
validateArrRel qt (RelDef rn ru _) = do
  tabInfo <- askTabInfo qt
  checkForFieldConflict tabInfo (fromRel rn)
  let fim = _tiFieldInfoMap tabInfo
  case ru of
    RUFKeyOn (ArrRelUsingFKeyOn remoteQt rcn) -> do
      remoteTabInfo <- askTabInfo remoteQt
      let rfim = _tiFieldInfoMap remoteTabInfo
      -- Check if 'using' column exists
      assertPGCol rfim "" rcn
    RUManual (ArrRelManualConfig rm) ->
      validateManualConfig fim rm

arrRelP2Setup
  :: (QErrM m, CacheRWM m)
  => QualifiedTable -> HS.HashSet ForeignKey -> ArrRelDef -> m ()
arrRelP2Setup qt fkeys (RelDef rn ru _) = do
  (relInfo, deps) <- case ru of
    RUManual (ArrRelManualConfig rm) -> do
      let refqt = rmTable rm
          (lCols, rCols) = unzip $ M.toList $ rmColumns rm
          deps  = map (\c -> SchemaDependency (SOTableObj qt $ TOCol c) DRLeftColumn) lCols
                  <> map (\c -> SchemaDependency (SOTableObj refqt $ TOCol c) DRRightColumn) rCols
      return (RelInfo rn ArrRel (zip lCols rCols) refqt True, deps)
    RUFKeyOn (ArrRelUsingFKeyOn refqt refCol) -> do
      -- TODO: validation should account for this too
      ForeignKey _ _ _ consName colMap <- getRequiredFkey refCol fkeys $
        \fk -> _fkTable fk == refqt && _fkRefTable fk == qt
      let deps = [ SchemaDependency (SOTableObj refqt $ TOCons consName) DRRemoteFkey
                 , SchemaDependency (SOTableObj refqt $ TOCol refCol) DRUsingColumn
                 -- we don't need to necessarily track the remote table like we did in
                 -- case of obj relationships as the remote table is indirectly
                 -- tracked by tracking the constraint name and 'using_col'
                 , SchemaDependency (SOTable refqt) DRRemoteTable
                 ]
          mapping = HM.toList colMap
      return (RelInfo rn ArrRel (map swap mapping) refqt False, deps)
  addRelToCache rn relInfo deps qt

arrRelP2
  :: (QErrM m, CacheRWM m, MonadTx m)
  => QualifiedTable -> ArrRelDef -> m ()
arrRelP2 qt rd@(RelDef rn u comment) = do
  fkeys <- liftTx $ fetchFkeysAsRemoteTable qt
  arrRelP2Setup qt fkeys rd
  liftTx $ persistRel qt rn ArrRel (toJSON u) comment

createArrRelP2
  :: (QErrM m, CacheRWM m, MonadTx m) => CreateArrRel -> m EncJSON
createArrRelP2 (WithTable qt rd) = do
  arrRelP2 qt rd
  return successMsg

runCreateArrRel
  :: (QErrM m, CacheRWM m, MonadTx m , UserInfoM m)
  => CreateArrRel -> m EncJSON
runCreateArrRel defn = do
  createArrRelP1 defn
  createArrRelP2 defn

dropRelP1 :: (UserInfoM m, QErrM m, CacheRM m) => DropRel -> m [SchemaObjId]
dropRelP1 (DropRel qt rn cascade) = do
  adminOnly
  tabInfo <- askTabInfo qt
  _       <- askRelType (_tiFieldInfoMap tabInfo) rn ""
  sc      <- askSchemaCache
  let depObjs = getDependentObjs sc relObjId
  when (depObjs /= [] && not (or cascade)) $ reportDeps depObjs
  return depObjs
=======
insertRelationshipToCatalog (QualifiedObject schema table) relType (RelDef name using comment) = do
  systemDefined <- askSystemDefined
  let args = (schema, table, name, relTypeToTxt relType, Q.AltJ using, comment, systemDefined)
  liftTx $ Q.unitQE defaultTxErrorHandler query args True
>>>>>>> b84db36e
  where
    query = [Q.sql|
      INSERT INTO
        hdb_catalog.hdb_relationship
        (table_schema, table_name, rel_name, rel_type, rel_def, comment, is_system_defined)
      VALUES ($1, $2, $3, $4, $5 :: jsonb, $6, $7) |]

runDropRel :: (MonadTx m, CacheRWM m) => DropRel -> m EncJSON
runDropRel (DropRel qt rn cascade) = do
  depObjs <- collectDependencies
  withNewInconsistentObjsCheck do
    traverse_ purgeRelDep depObjs
    liftTx $ delRelFromCatalog qt rn
    buildSchemaCache
  pure successMsg
  where
    collectDependencies = do
      tabInfo <- askTableCoreInfo qt
      _       <- askRelType (_tciFieldInfoMap tabInfo) rn ""
      sc      <- askSchemaCache
      let depObjs = getDependentObjs sc (SOTableObj qt $ TORel rn)
      when (depObjs /= [] && not (or cascade)) $ reportDeps depObjs
      pure depObjs

delRelFromCatalog
  :: QualifiedTable
  -> RelName
  -> Q.TxE QErr ()
delRelFromCatalog (QualifiedObject sn tn) rn =
  Q.unitQE defaultTxErrorHandler [Q.sql|
           DELETE FROM
                  hdb_catalog.hdb_relationship
           WHERE table_schema =  $1
             AND table_name = $2
             AND rel_name = $3
                |] (sn, tn, rn) True

objRelP2Setup
  :: (QErrM m)
  => QualifiedTable
  -> HashSet ForeignKey
  -> RelDef ObjRelUsing
  -> m (RelInfo, [SchemaDependency])
objRelP2Setup qt foreignKeys (RelDef rn ru _) = case ru of
  RUManual rm -> do
    let refqt = rmTable rm
        (lCols, rCols) = unzip $ HM.toList $ rmColumns rm
        mkDependency tableName reason col = SchemaDependency (SOTableObj tableName $ TOCol col) reason
        dependencies = map (mkDependency qt DRLeftColumn) lCols
                    <> map (mkDependency refqt DRRightColumn) rCols
    pure (RelInfo rn ObjRel (rmColumns rm) refqt True, dependencies)
  RUFKeyOn columnName -> do
    ForeignKey constraint foreignTable colMap <- getRequiredFkey columnName (HS.toList foreignKeys)
    let dependencies =
          [ SchemaDependency (SOTableObj qt $ TOForeignKey (_cName constraint)) DRFkey
          , SchemaDependency (SOTableObj qt $ TOCol columnName) DRUsingColumn
          -- this needs to be added explicitly to handle the remote table being untracked. In this case,
          -- neither the using_col nor the constraint name will help.
          , SchemaDependency (SOTable foreignTable) DRRemoteTable
          ]
    pure (RelInfo rn ObjRel colMap foreignTable False, dependencies)

arrRelP2Setup
  :: (QErrM m)
  => HashMap QualifiedTable (HashSet ForeignKey)
  -> QualifiedTable
  -> ArrRelDef
  -> m (RelInfo, [SchemaDependency])
arrRelP2Setup foreignKeys qt (RelDef rn ru _) = case ru of
  RUManual rm -> do
    let refqt = rmTable rm
        (lCols, rCols) = unzip $ HM.toList $ rmColumns rm
        deps  = map (\c -> SchemaDependency (SOTableObj qt $ TOCol c) DRLeftColumn) lCols
                <> map (\c -> SchemaDependency (SOTableObj refqt $ TOCol c) DRRightColumn) rCols
    pure (RelInfo rn ArrRel (rmColumns rm) refqt True, deps)
  RUFKeyOn (ArrRelUsingFKeyOn refqt refCol) -> do
    foreignTableForeignKeys <- getTableInfo refqt foreignKeys
    let keysThatReferenceUs = filter ((== qt) . _fkForeignTable) (HS.toList foreignTableForeignKeys)
    ForeignKey constraint _ colMap <- getRequiredFkey refCol keysThatReferenceUs
    let deps = [ SchemaDependency (SOTableObj refqt $ TOForeignKey (_cName constraint)) DRRemoteFkey
               , SchemaDependency (SOTableObj refqt $ TOCol refCol) DRUsingColumn
               -- we don't need to necessarily track the remote table like we did in
               -- case of obj relationships as the remote table is indirectly
               -- tracked by tracking the constraint name and 'using_col'
               , SchemaDependency (SOTable refqt) DRRemoteTable
               ]
        mapping = HM.fromList $ map swap $ HM.toList colMap
    pure (RelInfo rn ArrRel mapping refqt False, deps)

purgeRelDep :: (MonadTx m) => SchemaObjId -> m ()
purgeRelDep (SOTableObj tn (TOPerm rn pt)) = purgePerm tn rn pt
purgeRelDep d = throw500 $ "unexpected dependency of relationship : "
                <> reportSchemaObj d

validateRelP1
  :: (UserInfoM m, QErrM m, TableCoreInfoRM m)
  => QualifiedTable -> RelName -> m RelInfo
validateRelP1 qt rn = do
  tabInfo <- askTableCoreInfo qt
  askRelType (_tciFieldInfoMap tabInfo) rn ""

setRelCommentP2
  :: (QErrM m, MonadTx m)
  => SetRelComment -> m EncJSON
setRelCommentP2 arc = do
  liftTx $ setRelComment arc
  return successMsg

runSetRelComment
  :: (QErrM m, CacheRM m, MonadTx m, UserInfoM m)
  => SetRelComment -> m EncJSON
runSetRelComment defn = do
  void $ validateRelP1 qt rn
  setRelCommentP2 defn
  where
    SetRelComment qt rn _ = defn

setRelComment :: SetRelComment
              -> Q.TxE QErr ()
setRelComment (SetRelComment (QualifiedObject sn tn) rn comment) =
  Q.unitQE defaultTxErrorHandler [Q.sql|
           UPDATE hdb_catalog.hdb_relationship
           SET comment = $1
           WHERE table_schema =  $2
             AND table_name = $3
             AND rel_name = $4
                |] (comment, sn, tn, rn) True

getRequiredFkey
  :: (QErrM m)
  => PGCol
  -> [ForeignKey]
  -> m ForeignKey
getRequiredFkey col fkeys =
  case filteredFkeys of
    []  -> throw400 ConstraintError
          "no foreign constraint exists on the given column"
    [k] -> return k
    _   -> throw400 ConstraintError
           "more than one foreign key constraint exists on the given column"
  where
    filteredFkeys = filter ((== [col]) . HM.keys . _fkColumnMapping) fkeys<|MERGE_RESOLUTION|>--- conflicted
+++ resolved
@@ -10,21 +10,19 @@
   , delRelFromCatalog
 
   , runSetRelComment
+
   , runCreateRemoteRelationship
-  , runCreateRemoteRelationshipP1
-  , runCreateRemoteRelationshipP2Setup
   , runDeleteRemoteRelationship
+  , runUpdateRemoteRelationship
+  , resolveRemoteRelationship
   , delRemoteRelFromCatalog
-  , runUpdateRemoteRelationship
   , module Hasura.RQL.DDL.Relationship.Types
   )
 where
 
-import qualified Database.PG.Query                          as Q
 import           Hasura.GraphQL.Validate.Types
 import           Hasura.RQL.Types.Common
 import           Hasura.RQL.Types.SchemaCacheTypes
-
 import           Hasura.EncJSON
 import           Hasura.Prelude
 import           Hasura.RQL.DDL.Deps
@@ -35,20 +33,14 @@
 import           Hasura.SQL.Types
 
 import           Data.Aeson.Types
-<<<<<<< HEAD
+import           Data.Tuple                                 (swap)
+import           Instances.TH.Lift                          ()
+
 import qualified Data.HashMap.Strict                        as HM
 import qualified Data.HashSet                               as HS
-import qualified Data.Map.Strict                            as M
+import qualified Hasura.GraphQL.Context                     as GC
 import qualified Data.Set                                   as Set
-import qualified Data.Text                                  as T
-import           Data.Tuple                                 (swap)
-import           Instances.TH.Lift                          ()
-=======
-import qualified Data.HashMap.Strict               as HM
-import qualified Data.HashSet                      as HS
-import           Data.Tuple                        (swap)
-import           Instances.TH.Lift                 ()
->>>>>>> b84db36e
+import qualified Database.PG.Query                          as Q
 
 runCreateRelationship
   :: (MonadTx m, CacheRWM m, HasSystemDefined m, ToJSON a)
@@ -58,130 +50,55 @@
   buildSchemaCacheFor $ MOTableObj tableName (MTORel (rdName relDef) relType)
   pure successMsg
 
-insertRelationshipToCatalog
-  :: (MonadTx m, HasSystemDefined m, ToJSON a)
-  => QualifiedTable
-  -> RelType
-  -> RelDef a
-  -> m ()
-<<<<<<< HEAD
-createObjRelP1 (WithTable qt rd) = do
-  adminOnly
-  validateObjRel qt rd
-
-objRelP2Setup
-  :: (QErrM m, CacheRWM m)
-  => QualifiedTable -> HS.HashSet ForeignKey -> RelDef ObjRelUsing -> m ()
-objRelP2Setup qt fkeys (RelDef rn ru _) = do
-  (relInfo, deps) <- case ru of
-    RUManual (ObjRelManualConfig rm) -> do
-      let refqt = rmTable rm
-          (lCols, rCols) = unzip $ M.toList $ rmColumns rm
-          deps  = map (\c -> SchemaDependency (SOTableObj qt $ TOCol c) DRLeftColumn) lCols
-                  <> map (\c -> SchemaDependency (SOTableObj refqt $ TOCol c) DRRightColumn) rCols
-      return (RelInfo rn ObjRel (zip lCols rCols) refqt True, deps)
-    RUFKeyOn cn -> do
-      -- TODO: validation should account for this too
-      ForeignKey _ refqt _ consName colMap <-
-        getRequiredFkey cn fkeys $ \fk -> _fkTable fk == qt
-
-      let deps = [ SchemaDependency (SOTableObj qt $ TOCons consName) DRFkey
-                 , SchemaDependency (SOTableObj qt $ TOCol cn) DRUsingColumn
-                 -- this needs to be added explicitly to handle the remote table
-                 -- being untracked. In this case, neither the using_col nor
-                 -- the constraint name will help.
-                 , SchemaDependency (SOTable refqt) DRRemoteTable
-                 ]
-          colMapping = HM.toList colMap
-      void $ askTabInfo refqt
-      return (RelInfo rn ObjRel colMapping refqt False, deps)
-  addRelToCache rn relInfo deps qt
-
-objRelP2
-  :: ( QErrM m
-     , CacheRWM m
-     , MonadTx m
-     )
-  => QualifiedTable
-  -> ObjRelDef
-  -> m ()
-objRelP2 qt rd@(RelDef rn ru comment) = do
-  fkeys <- liftTx $ fetchTableFkeys qt
-  objRelP2Setup qt fkeys rd
-  liftTx $ persistRel qt rn ObjRel (toJSON ru) comment
-
-createObjRelP2
-  :: (QErrM m, CacheRWM m, MonadTx m) => CreateObjRel -> m EncJSON
-createObjRelP2 (WithTable qt rd) = do
-  objRelP2 qt rd
-  return successMsg
-
 runCreateRemoteRelationship ::
-     (MonadTx m, CacheRWM m, UserInfoM m) => RemoteRelationship -> m EncJSON
+     (MonadTx m, CacheRWM m) => RemoteRelationship -> m EncJSON
 runCreateRemoteRelationship remoteRelationship = do
-  adminOnly
-  (remoteField, additionalTypesMap) <-
-    runCreateRemoteRelationshipP1 remoteRelationship
-  runCreateRemoteRelationshipP2 remoteField additionalTypesMap
-
-runCreateRemoteRelationshipP1 ::
-     (MonadTx m, CacheRM m) => RemoteRelationship -> m (RemoteField, TypeMap)
-runCreateRemoteRelationshipP1 remoteRelationship = do
-  sc <- askSchemaCache
-  case HM.lookup
-         (rtrRemoteSchema remoteRelationship)
-         (scRemoteSchemas sc) of
-    Just {} -> do
-      validation <-
-        getCreateRemoteRelationshipValidation remoteRelationship
-      case validation of
-        Left err -> throw400 RemoteSchemaError (T.pack (show err))
-        Right (remoteField, additionalTypesMap) ->
-          pure (remoteField, additionalTypesMap)
-    Nothing -> throw400 RemoteSchemaError "No such remote schema"
-
-runCreateRemoteRelationshipP2Setup ::
-     (MonadTx m, CacheRWM m) => RemoteField -> TypeMap -> m ()
-runCreateRemoteRelationshipP2Setup remoteField additionalTypesMap = do
-  addRemoteRelToCache remoteField additionalTypesMap schemaDependencies
-  where
-    schemaDependencies =
-      let table = rtrTable $ rmfRemoteRelationship remoteField
-          columns = rtrHasuraFields $ rmfRemoteRelationship remoteField
-          remoteSchemaName = rtrRemoteSchema $ rmfRemoteRelationship remoteField
-          tableDep = SchemaDependency (SOTable table) DRTable
-          columnsDep =
-            map
-              (\column ->
-                 SchemaDependency
-                   (SOTableObj table $ TOCol column)
-                   DRRemoteRelationship ) $
-            map (\(getFieldNameTxt -> name) -> PGCol name) (Set.toList columns)
-          remoteSchemaDep =
-            SchemaDependency (SORemoteSchema remoteSchemaName) DRRemoteSchema
-       in (tableDep : remoteSchemaDep : columnsDep)
-
-runCreateRemoteRelationshipP2 ::
-     (MonadTx m, CacheRWM m) => RemoteField -> TypeMap -> m EncJSON
-runCreateRemoteRelationshipP2 remoteField additionalTypesMap = do
-  liftTx (persistRemoteRelationship (rmfRemoteRelationship remoteField))
-  runCreateRemoteRelationshipP2Setup remoteField additionalTypesMap
-  pure successMsg
-
-runUpdateRemoteRelationship ::
-     (MonadTx m, CacheRWM m, UserInfoM m) => RemoteRelationship -> m EncJSON
+  -- Few checks
+  void $ askTabInfo $ rtrTable remoteRelationship
+  liftTx $ persistRemoteRelationship remoteRelationship
+  buildSchemaCacheFor $ MOTableObj table $ MTORemoteRelationship $ rtrName remoteRelationship
+  pure successMsg
+  where
+    table = rtrTable remoteRelationship
+
+resolveRemoteRelationship
+  :: QErrM m
+  => RemoteRelationship
+  -> [PGColumnInfo]
+  -> HashMap RemoteSchemaName GC.GCtx
+  -> m (RemoteField, TypeMap, [SchemaDependency])
+resolveRemoteRelationship remoteRelationship pgColumns remoteSchemaMap = do
+  (remoteField, typesMap) <- either (throw400 RemoteSchemaError . validateErrorToText)
+                             pure
+                             (validateRemoteRelationship remoteRelationship remoteSchemaMap pgColumns)
+
+  let schemaDependencies =
+        let table = rtrTable $ rmfRemoteRelationship remoteField
+            columns = rtrHasuraFields $ rmfRemoteRelationship remoteField
+            remoteSchemaName = rtrRemoteSchema $ rmfRemoteRelationship remoteField
+            tableDep = SchemaDependency (SOTable table) DRTable
+            columnsDep =
+              map
+                (\column ->
+                   SchemaDependency
+                     (SOTableObj table $ TOCol column)
+                     DRRemoteRelationship ) $
+              map (\(getFieldNameTxt -> name) -> unsafePGCol name) (Set.toList columns)
+            remoteSchemaDep =
+              SchemaDependency (SORemoteSchema remoteSchemaName) DRRemoteSchema
+         in (tableDep : remoteSchemaDep : columnsDep)
+
+  pure (remoteField, typesMap, schemaDependencies)
+
+runUpdateRemoteRelationship :: (MonadTx m, CacheRWM m) => RemoteRelationship -> m EncJSON
 runUpdateRemoteRelationship remoteRelationship = do
-  adminOnly
   fieldInfoMap <- askFieldInfoMap table
-  assertRemoteRel fieldInfoMap relName
-  delRemoteRelFromCache table relName
-  (remoteField, additionalTypesMap) <-
-    runCreateRemoteRelationshipP1 remoteRelationship
-  liftTx $ updateRemoteRelInCatalog (rmfRemoteRelationship remoteField)
-  runCreateRemoteRelationshipP2Setup remoteField additionalTypesMap
-  return successMsg
-  where
-    RemoteRelationship relName table _ _ _ = remoteRelationship
+  void $ askRemoteRel fieldInfoMap (rtrName remoteRelationship)
+  liftTx $ updateRemoteRelInCatalog remoteRelationship
+  buildSchemaCacheFor $ MOTableObj table $ MTORemoteRelationship $ rtrName remoteRelationship
+  pure successMsg
+  where
+    table = rtrTable remoteRelationship
 
 persistRemoteRelationship
   :: RemoteRelationship -> Q.TxE QErr ()
@@ -196,7 +113,7 @@
       ,schema_name
       ,table_name
       ,rtrRemoteSchema remoteRelationship
-      ,Q.JSONB (toJSON (remoteRelationship))))
+      ,Q.AltJ remoteRelationship))
   True
 
 updateRemoteRelInCatalog
@@ -218,12 +135,13 @@
   True
 
 runDeleteRemoteRelationship ::
-     (MonadTx m, CacheRWM m, UserInfoM m) => DeleteRemoteRelationship -> m EncJSON
+     (MonadTx m, CacheRWM m) => DeleteRemoteRelationship -> m EncJSON
 runDeleteRemoteRelationship (DeleteRemoteRelationship table relName)= do
-  adminOnly
-  delRemoteRelFromCache table relName
+  fieldInfoMap <- askFieldInfoMap table
+  void $ askRemoteRel fieldInfoMap relName
   liftTx $ delRemoteRelFromCatalog table relName
-  return successMsg
+  buildSchemaCacheFor $ MOTableObj table $ MTORemoteRelationship relName
+  pure successMsg
 
 delRemoteRelFromCatalog
   :: QualifiedTable
@@ -238,96 +156,16 @@
              AND name = $3
                 |] (sn, tn, relName) True
 
-runCreateObjRel
-  :: (QErrM m, CacheRWM m, MonadTx m , UserInfoM m)
-  => CreateObjRel -> m EncJSON
-runCreateObjRel defn = do
-  createObjRelP1 defn
-  createObjRelP2 defn
-
-createArrRelP1 :: (UserInfoM m, QErrM m, CacheRM m) => CreateArrRel -> m ()
-createArrRelP1 (WithTable qt rd) = do
-  adminOnly
-  validateArrRel qt rd
-
-validateArrRel
-  :: (QErrM m, CacheRM m)
-  => QualifiedTable -> ArrRelDef -> m ()
-validateArrRel qt (RelDef rn ru _) = do
-  tabInfo <- askTabInfo qt
-  checkForFieldConflict tabInfo (fromRel rn)
-  let fim = _tiFieldInfoMap tabInfo
-  case ru of
-    RUFKeyOn (ArrRelUsingFKeyOn remoteQt rcn) -> do
-      remoteTabInfo <- askTabInfo remoteQt
-      let rfim = _tiFieldInfoMap remoteTabInfo
-      -- Check if 'using' column exists
-      assertPGCol rfim "" rcn
-    RUManual (ArrRelManualConfig rm) ->
-      validateManualConfig fim rm
-
-arrRelP2Setup
-  :: (QErrM m, CacheRWM m)
-  => QualifiedTable -> HS.HashSet ForeignKey -> ArrRelDef -> m ()
-arrRelP2Setup qt fkeys (RelDef rn ru _) = do
-  (relInfo, deps) <- case ru of
-    RUManual (ArrRelManualConfig rm) -> do
-      let refqt = rmTable rm
-          (lCols, rCols) = unzip $ M.toList $ rmColumns rm
-          deps  = map (\c -> SchemaDependency (SOTableObj qt $ TOCol c) DRLeftColumn) lCols
-                  <> map (\c -> SchemaDependency (SOTableObj refqt $ TOCol c) DRRightColumn) rCols
-      return (RelInfo rn ArrRel (zip lCols rCols) refqt True, deps)
-    RUFKeyOn (ArrRelUsingFKeyOn refqt refCol) -> do
-      -- TODO: validation should account for this too
-      ForeignKey _ _ _ consName colMap <- getRequiredFkey refCol fkeys $
-        \fk -> _fkTable fk == refqt && _fkRefTable fk == qt
-      let deps = [ SchemaDependency (SOTableObj refqt $ TOCons consName) DRRemoteFkey
-                 , SchemaDependency (SOTableObj refqt $ TOCol refCol) DRUsingColumn
-                 -- we don't need to necessarily track the remote table like we did in
-                 -- case of obj relationships as the remote table is indirectly
-                 -- tracked by tracking the constraint name and 'using_col'
-                 , SchemaDependency (SOTable refqt) DRRemoteTable
-                 ]
-          mapping = HM.toList colMap
-      return (RelInfo rn ArrRel (map swap mapping) refqt False, deps)
-  addRelToCache rn relInfo deps qt
-
-arrRelP2
-  :: (QErrM m, CacheRWM m, MonadTx m)
-  => QualifiedTable -> ArrRelDef -> m ()
-arrRelP2 qt rd@(RelDef rn u comment) = do
-  fkeys <- liftTx $ fetchFkeysAsRemoteTable qt
-  arrRelP2Setup qt fkeys rd
-  liftTx $ persistRel qt rn ArrRel (toJSON u) comment
-
-createArrRelP2
-  :: (QErrM m, CacheRWM m, MonadTx m) => CreateArrRel -> m EncJSON
-createArrRelP2 (WithTable qt rd) = do
-  arrRelP2 qt rd
-  return successMsg
-
-runCreateArrRel
-  :: (QErrM m, CacheRWM m, MonadTx m , UserInfoM m)
-  => CreateArrRel -> m EncJSON
-runCreateArrRel defn = do
-  createArrRelP1 defn
-  createArrRelP2 defn
-
-dropRelP1 :: (UserInfoM m, QErrM m, CacheRM m) => DropRel -> m [SchemaObjId]
-dropRelP1 (DropRel qt rn cascade) = do
-  adminOnly
-  tabInfo <- askTabInfo qt
-  _       <- askRelType (_tiFieldInfoMap tabInfo) rn ""
-  sc      <- askSchemaCache
-  let depObjs = getDependentObjs sc relObjId
-  when (depObjs /= [] && not (or cascade)) $ reportDeps depObjs
-  return depObjs
-=======
+insertRelationshipToCatalog
+  :: (MonadTx m, HasSystemDefined m, ToJSON a)
+  => QualifiedTable
+  -> RelType
+  -> RelDef a
+  -> m ()
 insertRelationshipToCatalog (QualifiedObject schema table) relType (RelDef name using comment) = do
   systemDefined <- askSystemDefined
   let args = (schema, table, name, relTypeToTxt relType, Q.AltJ using, comment, systemDefined)
   liftTx $ Q.unitQE defaultTxErrorHandler query args True
->>>>>>> b84db36e
   where
     query = [Q.sql|
       INSERT INTO
