{-# LANGUAGE ViewPatterns #-}

-- | Validate input queries against remote schemas.

module Hasura.RQL.DDL.RemoteRelationship.Validate
  ( validateRemoteRelationship
  , errorToText
  ) where

import           Data.Foldable
import           Hasura.GraphQL.Schema.Remote
import           Hasura.GraphQL.Parser.Column
import           Hasura.Prelude                hiding (first)
import           Hasura.RQL.Types
import           Hasura.SQL.Types

import qualified Data.HashMap.Strict           as HM
import qualified Data.HashSet                  as HS
import qualified Data.Text                     as T
import qualified Language.GraphQL.Draft.Syntax as G

-- | An error validating the remote relationship.
data ValidationError
  = RemoteSchemaNotFound !RemoteSchemaName
  | CouldntFindRemoteField !G.Name !G.Name
  | FieldNotFoundInRemoteSchema !G.Name
  | NoSuchArgumentForRemote !G.Name
  | MissingRequiredArgument !G.Name
  | TypeNotFound !G.Name
  | TableNotFound !QualifiedTable
  | TableFieldNonexistent !QualifiedTable !FieldName
  | ExpectedTypeButGot !G.GType !G.GType
  | InvalidType !G.GType !T.Text
  | InvalidVariable !G.Name !(HM.HashMap G.Name PGColumnInfo)
  | NullNotAllowedHere
  | InvalidGTypeForStripping !G.GType
  | UnsupportedMultipleElementLists
  | UnsupportedEnum
  | InvalidGraphQLName !T.Text
  deriving (Show, Eq)

<<<<<<< HEAD
validateErrorToText :: NE.NonEmpty ValidationError -> Text
validateErrorToText (toList -> errs) =
  "cannot validate remote relationship " <> makeReasonMessage errs errorToText
  where
    errorToText :: ValidationError -> Text
    errorToText = \case
      RemoteSchemaNotFound name ->
        "remote schema with name " <> name <<> " not found"
      CouldntFindRemoteField name ty ->
        "remote field with name " <> name <<> " and type " <> ty <<> " not found"
      FieldNotFoundInRemoteSchema name ->
        "field with name " <> name <<> " not found in remote schema"
      NoSuchArgumentForRemote name ->
        "argument with name " <> name <<> " not found in remote schema"
      MissingRequiredArgument name ->
        "required argument with name " <> name <<> " is missing"
      TypeNotFound ty ->
        "type with name " <> ty <<> " not found"
      TableNotFound name ->
        "table with name " <> name <<> " not found"
      TableFieldNonexistent table fieldName ->
        "field with name " <> fieldName <<> " not found in table " <>> table
      ExpectedTypeButGot expTy actualTy ->
        "expected type " <> G.showGT expTy <<> " but got " <>> G.showGT actualTy
      InvalidType ty err ->
        "type " <> getBaseTy ty <<> err
      InvalidVariable var _ ->
        "variable " <> G.unVariable var <<> " is not found"
      NullNotAllowedHere ->
        "null is not allowed here"
      InvalidGTypeForStripping ty ->
        "type " <> getBaseTy ty <<> " is invalid for stripping"
      UnsupportedMultipleElementLists ->
        "multiple elements in list value is not supported"
      UnsupportedEnum ->
        "enum value is not supported"
=======
errorToText :: ValidationError -> Text
errorToText = \case
  RemoteSchemaNotFound name ->
    "remote schema with name " <> name <<> " not found"
  CouldntFindRemoteField name ty ->
    "remote field with name " <> name <<> " and type " <> ty <<> " not found"
  FieldNotFoundInRemoteSchema name ->
    "field with name " <> name <<> " not found in remote schema"
  NoSuchArgumentForRemote name ->
    "argument with name " <> name <<> " not found in remote schema"
  MissingRequiredArgument name ->
    "required argument with name " <> name <<> " is missing"
  TypeNotFound ty ->
    "type with name " <> ty <<> " not found"
  TableNotFound name ->
    "table with name " <> name <<> " not found"
  TableFieldNonexistent table fieldName ->
    "field with name " <> fieldName <<> " not found in table " <>> table
  ExpectedTypeButGot expTy actualTy ->
    "expected type " <> G.getBaseType expTy <<> " but got " <>> G.getBaseType actualTy
  InvalidType ty err ->
    "type " <> G.getBaseType ty <<> err
  InvalidVariable var _ ->
    "variable " <> var <<> " is not found"
  NullNotAllowedHere ->
    "null is not allowed here"
  InvalidGTypeForStripping ty ->
    "type " <> G.getBaseType ty <<> " is invalid for stripping"
  UnsupportedMultipleElementLists ->
    "multiple elements in list value is not supported"
  UnsupportedEnum ->
    "enum value is not supported"
  InvalidGraphQLName t ->
    t <<> " is not a valid GraphQL identifier"
>>>>>>> 10a5579b

-- | Validate a remote relationship given a context.
validateRemoteRelationship
  :: (MonadError ValidationError m)
  => RemoteRelationship
  -> RemoteSchemaMap
  -> [PGColumnInfo]
  -> m RemoteFieldInfo
validateRemoteRelationship remoteRelationship remoteSchemaMap pgColumns = do
  let remoteSchemaName = rtrRemoteSchema remoteRelationship
      table = rtrTable remoteRelationship
  hasuraFields <- forM (toList $ rtrHasuraFields remoteRelationship) $
    \fieldName -> onNothing (find ((==) fieldName . fromPGCol . pgiColumn) pgColumns) $
      throwError $ TableFieldNonexistent table fieldName
  pgColumnsVariables <- (mapM (\(k,v) -> do
                                  variableName <- pgColumnToVariable k
                                  pure $ (variableName,v)
                              )) $ (HM.toList $ mapFromL (pgiColumn) pgColumns)
  let pgColumnsVariablesMap = HM.fromList pgColumnsVariables
  (RemoteSchemaCtx rsName introspectionResult rsi _ _) <-
    onNothing (HM.lookup remoteSchemaName remoteSchemaMap) $
    throwError $ RemoteSchemaNotFound remoteSchemaName
  let schemaDoc@(G.SchemaIntrospection originalDefns) = irDoc introspectionResult
      queryRootName = irQueryRoot introspectionResult
  queryRoot <- onNothing (lookupObject schemaDoc queryRootName) $
    throwError $ FieldNotFoundInRemoteSchema queryRootName
  (_, (leafParamMap, leafTypeMap)) <-
    foldlM
    (buildRelationshipTypeInfo pgColumnsVariablesMap schemaDoc)
    (queryRoot,(mempty,mempty))
    (unRemoteFields $ rtrRemoteField remoteRelationship)
  pure $ RemoteFieldInfo
        { _rfiName = rtrName remoteRelationship
        , _rfiParamMap = leafParamMap
        , _rfiHasuraFields = HS.fromList hasuraFields
        , _rfiRemoteFields = rtrRemoteField remoteRelationship
        , _rfiRemoteSchema = rsi
        -- adding the new types after stripping the values to the
        -- schema document
        , _rfiSchemaIntrospect = G.SchemaIntrospection $ originalDefns <> HM.elems leafTypeMap
        , _rfiRemoteSchemaName = rsName
        }
  where
    getObjTyInfoFromField schemaDoc field =
      let baseTy = G.getBaseType (G._fldType field)
      in lookupObject schemaDoc baseTy
    isScalarType schemaDoc field =
      let baseTy = G.getBaseType (G._fldType field)
      in isJust $ lookupScalar schemaDoc baseTy
    buildRelationshipTypeInfo pgColumnsVariablesMap schemaDoc (objTyInfo,(_,typeMap)) fieldCall = do
      objFldDefinition <- lookupField (fcName fieldCall) objTyInfo
      let providedArguments = getRemoteArguments $ fcArguments fieldCall
      (validateRemoteArguments
        (mapFromL G._ivdName (G._fldArgumentsDefinition objFldDefinition))
        providedArguments
        pgColumnsVariablesMap
        schemaDoc)
      let eitherParamAndTypeMap =
            runStateT
              (stripInMap
                 remoteRelationship
                 schemaDoc
                 (mapFromL G._ivdName (G._fldArgumentsDefinition objFldDefinition))
                 providedArguments)
              $ typeMap
      (newParamMap, newTypeMap) <- onLeft eitherParamAndTypeMap $ throwError
      innerObjTyInfo <- onNothing (getObjTyInfoFromField schemaDoc objFldDefinition) $
        bool (throwError $
                    (InvalidType (G._fldType objFldDefinition) "only objects or scalar types expected"))
             (pure objTyInfo)
             (isScalarType schemaDoc objFldDefinition)
      pure
       ( innerObjTyInfo
       , (newParamMap,newTypeMap))

-- | Return a map with keys deleted whose template argument is
-- specified as an atomic (variable, constant), keys which are kept
-- have their values modified by 'stripObject' or 'stripList'.
-- This function creates the 'HashMap G.Name G.InputValueDefinition' which modifies
-- the original input parameters (if any) of the remote node/table being used. Only
-- list or object types are preserved and other types are stripped off. The object or
-- list types are preserved because they can be merged, if any arguments are
-- provided by the user while querying a remote join field.
stripInMap
  :: RemoteRelationship
  -> G.SchemaIntrospection
  -> HM.HashMap G.Name G.InputValueDefinition
  -> HM.HashMap G.Name (G.Value G.Name)
  -> StateT
       (HashMap G.Name (G.TypeDefinition [G.Name]))
       (Either ValidationError)
       (HM.HashMap G.Name G.InputValueDefinition)
stripInMap remoteRelationship types schemaArguments providedArguments =
  fmap
    (HM.mapMaybe id)
    (HM.traverseWithKey
       (\name inpValInfo ->
          case HM.lookup name providedArguments of
            Nothing -> pure (Just inpValInfo)
            Just value -> do
              maybeNewGType <- stripValue remoteRelationship types (G._ivdType inpValInfo) value
              pure
                (fmap
                   (\newGType -> inpValInfo {G._ivdType = newGType})
                   maybeNewGType))
       schemaArguments)

-- | Strip a value type completely, or modify it, if the given value
-- is atomic-ish.
stripValue
  :: RemoteRelationship
  -> G.SchemaIntrospection
  -> G.GType
  -> G.Value G.Name
  -> StateT (HashMap G.Name (G.TypeDefinition [G.Name])) (Either ValidationError) (Maybe G.GType)
stripValue remoteRelationshipName types gtype value = do
  case value of
    G.VVariable {} -> pure Nothing
    G.VInt {} -> pure Nothing
    G.VFloat {} -> pure Nothing
    G.VString {} -> pure Nothing
    G.VBoolean {} -> pure Nothing
    G.VNull {} -> pure Nothing
    G.VEnum {} -> pure Nothing
    G.VList values ->
      case values of
        []       -> pure Nothing
        [gvalue] -> stripList remoteRelationshipName types gtype gvalue
        _        -> lift (Left UnsupportedMultipleElementLists)
    G.VObject keyPairs ->
      fmap Just (stripObject remoteRelationshipName types gtype keyPairs)

-- -- | Produce a new type for the list, or strip it entirely.
stripList
  :: RemoteRelationship
  -> G.SchemaIntrospection
  -> G.GType
  -> G.Value G.Name
  -> StateT (HashMap G.Name (G.TypeDefinition [G.Name])) (Either ValidationError) (Maybe G.GType)
stripList remoteRelationshipName types originalOuterGType value =
  case originalOuterGType of
    G.TypeList nullability innerGType -> do
      maybeNewInnerGType <- stripValue remoteRelationshipName types innerGType value
      pure
        (fmap
           (\newGType -> G.TypeList nullability newGType)
           maybeNewInnerGType)
    _ -> lift (Left (InvalidGTypeForStripping originalOuterGType))

-- -- | Produce a new type for the given InpValInfo, modified by
-- -- 'stripInMap'. Objects can't be deleted entirely, just keys of an
-- -- object.
stripObject
  :: RemoteRelationship
  -> G.SchemaIntrospection
  -> G.GType
  -> HashMap G.Name (G.Value G.Name)
  -> StateT (HashMap G.Name (G.TypeDefinition [G.Name])) (Either ValidationError) G.GType
stripObject remoteRelationshipName schemaDoc originalGtype templateArguments =
  case originalGtype of
    G.TypeNamed nullability originalNamedType ->
      case lookupType schemaDoc (G.getBaseType originalGtype) of
        Just (G.TypeDefinitionInputObject originalInpObjTyInfo) -> do
          let originalSchemaArguments =
                mapFromL G._ivdName $ G._iotdValueDefinitions originalInpObjTyInfo
              newNamedType =
                renameNamedType
                  (renameTypeForRelationship remoteRelationshipName)
                  originalNamedType
          newSchemaArguments <-
            stripInMap
              remoteRelationshipName
              schemaDoc
              originalSchemaArguments
              templateArguments
          let newInpObjTyInfo =
                originalInpObjTyInfo
                  { G._iotdValueDefinitions = HM.elems newSchemaArguments
                  , G._iotdName = newNamedType
                  }
              newGtype = G.TypeNamed nullability newNamedType
          modify (HM.insert newNamedType (G.TypeDefinitionInputObject newInpObjTyInfo))
          pure newGtype
        _ -> lift (Left (InvalidGTypeForStripping originalGtype))
    _ -> lift (Left (InvalidGTypeForStripping originalGtype))

-- -- | Produce a new name for a type, used when stripping the schema
-- -- types for a remote relationship.
-- TODO: Consider a separator character to avoid conflicts. (from master)
renameTypeForRelationship :: RemoteRelationship -> Text -> Text
renameTypeForRelationship rtr text =
  text <> "_remote_rel_" <> name
  where name = schema <> "_" <> table <> remoteRelationshipNameToText (rtrName rtr)
        QualifiedObject (SchemaName schema) (TableName table) = rtrTable rtr

-- | Rename a type.
renameNamedType :: (Text -> Text) -> G.Name -> G.Name
renameNamedType rename =
  G.unsafeMkName . rename . G.unName

-- | Convert a field name to a variable name.
pgColumnToVariable :: (MonadError ValidationError m) => PGCol -> m G.Name
pgColumnToVariable pgCol =
  let pgColText = getPGColTxt pgCol
  in maybe (throwError $ InvalidGraphQLName pgColText) pure $ G.mkName pgColText

-- | Lookup the field in the schema.
lookupField
  :: (MonadError ValidationError m)
  => G.Name
  -> G.ObjectTypeDefinition
  -> m G.FieldDefinition
lookupField name objFldInfo = viaObject objFldInfo
  where
    viaObject =
      maybe (throwError (CouldntFindRemoteField name $ G._otdName objFldInfo)) pure .
      lookup name .
      HM.toList .
      mapFromL G._fldName .
      G._otdFieldsDefinition

-- | Validate remote input arguments against the remote schema.
validateRemoteArguments
  :: (MonadError ValidationError m)
  => HM.HashMap G.Name G.InputValueDefinition
  -> HM.HashMap G.Name (G.Value G.Name)
  -> HM.HashMap G.Name PGColumnInfo
  -> G.SchemaIntrospection
  -> m ()
validateRemoteArguments expectedArguments providedArguments permittedVariables schemaDocument = do
  traverse_ validateProvided (HM.toList providedArguments)
  -- Not neccessary to validate if all required args are provided in the relationship
  -- traverse validateExpected (HM.toList expectedArguments)
  where
    validateProvided (providedName, providedValue) =
      case HM.lookup providedName expectedArguments of
        Nothing -> throwError (NoSuchArgumentForRemote providedName)
        Just (G._ivdType -> expectedType) ->
          validateType permittedVariables providedValue expectedType schemaDocument

unwrapGraphQLType :: G.GType -> G.GType
unwrapGraphQLType = \case
  G.TypeList _ lt -> lt
  nt -> nt

-- | Validate a value against a type.
validateType
  :: (MonadError ValidationError m)
  => HM.HashMap G.Name PGColumnInfo
  -> G.Value G.Name
  -> G.GType
  -> G.SchemaIntrospection
  -> m ()
validateType permittedVariables value expectedGType schemaDocument =
  case value of
    G.VVariable variable ->
      case HM.lookup variable permittedVariables of
<<<<<<< HEAD
        Nothing -> Failure (pure (InvalidVariable variable permittedVariables))
        Just fieldInfo ->
          bindValidation
            (columnInfoToNamedType fieldInfo)
            (\actualNamedType -> isTypeCoercible (G.toGT actualNamedType) expectedGType)
    G.VInt {} -> isTypeCoercible (G.toGT $ mkScalarTy PGInteger) expectedGType
    G.VFloat {} -> isTypeCoercible (G.toGT $ mkScalarTy PGFloat) expectedGType
    G.VBoolean {} -> isTypeCoercible (G.toGT $ mkScalarTy PGBoolean) expectedGType
    G.VNull -> Failure (pure NullNotAllowedHere)
    G.VString {} -> isTypeCoercible (G.toGT $ mkScalarTy PGText) expectedGType
    G.VEnum _ -> Failure (pure UnsupportedEnum)
    G.VList (G.unListValue -> values) -> do
=======
        Nothing -> throwError (InvalidVariable variable permittedVariables)
        Just fieldInfo -> do
          namedType <- columnInfoToNamedType fieldInfo
          assertType (mkGraphQLType namedType) expectedGType
    G.VInt {} -> do
      intScalarGType <- (mkGraphQLType <$> mkScalarTy PGInteger)
      assertType intScalarGType expectedGType
    G.VFloat {} -> do
      floatScalarGType <- (mkGraphQLType <$> mkScalarTy PGFloat)
      assertType floatScalarGType expectedGType
    G.VBoolean {} -> do
      boolScalarGType <- (mkGraphQLType <$> mkScalarTy PGBoolean)
      assertType boolScalarGType expectedGType
    G.VNull -> throwError NullNotAllowedHere
    G.VString {} -> do
      stringScalarGType <- (mkGraphQLType <$> mkScalarTy PGText)
      assertType stringScalarGType expectedGType
    G.VEnum _ -> throwError UnsupportedEnum
    G.VList values -> do
>>>>>>> 10a5579b
      case values of
        []  -> pure ()
        [_] -> pure ()
        _   -> throwError UnsupportedMultipleElementLists
      assertListType expectedGType
      (flip
         traverse_
         values
         (\val ->
            validateType permittedVariables val (unwrapGraphQLType expectedGType) schemaDocument))
    G.VObject values ->
      flip
        traverse_
        (HM.toList values)
        (\(name,val) ->
           let expectedNamedType = G.getBaseType expectedGType
           in
           case lookupType schemaDocument expectedNamedType of
             Nothing -> throwError $ (TypeNotFound expectedNamedType)
             Just typeInfo ->
               case typeInfo of
                 G.TypeDefinitionInputObject inpObjTypeInfo ->
                   let objectTypeDefnsMap =
                         mapFromL G._ivdName $ (G._iotdValueDefinitions inpObjTypeInfo)
                   in
                   case HM.lookup name objectTypeDefnsMap of
                     Nothing -> throwError $ NoSuchArgumentForRemote name
                     Just (G._ivdType -> expectedType) ->
                       validateType permittedVariables val expectedType schemaDocument
                 _ -> do
                   throwError $ InvalidType (mkGraphQLType name) "not an input object type")
  where
    mkGraphQLType =
      G.TypeNamed (G.Nullability False)

<<<<<<< HEAD
isTypeCoercible :: G.GType -> G.GType -> Validation (NonEmpty ValidationError) ()
isTypeCoercible actualType expectedType =
  -- The GraphQL spec says that, a singleton type can be coerced into  an array
  -- type. Which means that if the 'actualType' is a singleton type, like
  -- 'Int' we should be able to join this with a remote node, which expects an
  -- input argument of type '[Int]'
  -- http://spec.graphql.org/June2018/#sec-Type-System.List
  let (actualBaseType, actualNestingLevel) = getBaseTyWithNestedLevelsCount actualType
      (expectedBaseType, expectedNestingLevel) = getBaseTyWithNestedLevelsCount expectedType
  in
  if | actualBaseType /= expectedBaseType -> raiseValidationError
       -- we cannot coerce two types with different nesting levels,
       -- for example, we cannot coerce [Int] to [[Int]]
     | (actualNestingLevel == expectedNestingLevel || actualNestingLevel == 0) -> pure ()
     | otherwise -> raiseValidationError
     where
       raiseValidationError = Failure (pure $ ExpectedTypeButGot expectedType actualType)
=======
    mkScalarTy scalarType = do
      eitherScalar <- runExceptT $ mkScalarTypeName scalarType
      case eitherScalar of
        Left _ -> throwError $ InvalidGraphQLName $ toSQLTxt scalarType
        Right s -> pure s

assertType
  :: (MonadError ValidationError m)
  => G.GType
  -> G.GType
  -> m ()
assertType actualType expectedType = do
  -- check if both are list types or both are named types
  (when
     (G.isListType actualType /= G.isListType expectedType)
     (throwError $ ExpectedTypeButGot expectedType actualType))
  -- if list type then check over unwrapped type, else check base types
  if G.isListType actualType
    then assertType (unwrapGraphQLType actualType) (unwrapGraphQLType expectedType)
    else (when
            (G.getBaseType actualType /= G.getBaseType expectedType)
            (throwError $ ExpectedTypeButGot expectedType actualType))
  pure ()
>>>>>>> 10a5579b

assertListType :: (MonadError ValidationError m) => G.GType -> m ()
assertListType actualType =
  (when (not $ G.isListType actualType)
    (throwError $ InvalidType actualType "is not a list type"))

-- | Convert a field info to a named type, if possible.
columnInfoToNamedType
  :: (MonadError ValidationError m)
  => PGColumnInfo
  -> m G.Name
columnInfoToNamedType pci =
  case pgiType pci of
    PGColumnScalar scalarType -> do
      eitherScalar <- runExceptT $ mkScalarTypeName scalarType
      case eitherScalar of
        Left _ -> throwError $ InvalidGraphQLName $ toSQLTxt scalarType
        Right s -> pure s
    _                         -> throwError UnsupportedEnum<|MERGE_RESOLUTION|>--- conflicted
+++ resolved
@@ -10,6 +10,7 @@
 import           Data.Foldable
 import           Hasura.GraphQL.Schema.Remote
 import           Hasura.GraphQL.Parser.Column
+import           Hasura.GraphQL.Utils          (getBaseTyWithNestedLevelsCount)
 import           Hasura.Prelude                hiding (first)
 import           Hasura.RQL.Types
 import           Hasura.SQL.Types
@@ -39,44 +40,6 @@
   | InvalidGraphQLName !T.Text
   deriving (Show, Eq)
 
-<<<<<<< HEAD
-validateErrorToText :: NE.NonEmpty ValidationError -> Text
-validateErrorToText (toList -> errs) =
-  "cannot validate remote relationship " <> makeReasonMessage errs errorToText
-  where
-    errorToText :: ValidationError -> Text
-    errorToText = \case
-      RemoteSchemaNotFound name ->
-        "remote schema with name " <> name <<> " not found"
-      CouldntFindRemoteField name ty ->
-        "remote field with name " <> name <<> " and type " <> ty <<> " not found"
-      FieldNotFoundInRemoteSchema name ->
-        "field with name " <> name <<> " not found in remote schema"
-      NoSuchArgumentForRemote name ->
-        "argument with name " <> name <<> " not found in remote schema"
-      MissingRequiredArgument name ->
-        "required argument with name " <> name <<> " is missing"
-      TypeNotFound ty ->
-        "type with name " <> ty <<> " not found"
-      TableNotFound name ->
-        "table with name " <> name <<> " not found"
-      TableFieldNonexistent table fieldName ->
-        "field with name " <> fieldName <<> " not found in table " <>> table
-      ExpectedTypeButGot expTy actualTy ->
-        "expected type " <> G.showGT expTy <<> " but got " <>> G.showGT actualTy
-      InvalidType ty err ->
-        "type " <> getBaseTy ty <<> err
-      InvalidVariable var _ ->
-        "variable " <> G.unVariable var <<> " is not found"
-      NullNotAllowedHere ->
-        "null is not allowed here"
-      InvalidGTypeForStripping ty ->
-        "type " <> getBaseTy ty <<> " is invalid for stripping"
-      UnsupportedMultipleElementLists ->
-        "multiple elements in list value is not supported"
-      UnsupportedEnum ->
-        "enum value is not supported"
-=======
 errorToText :: ValidationError -> Text
 errorToText = \case
   RemoteSchemaNotFound name ->
@@ -111,7 +74,6 @@
     "enum value is not supported"
   InvalidGraphQLName t ->
     t <<> " is not a valid GraphQL identifier"
->>>>>>> 10a5579b
 
 -- | Validate a remote relationship given a context.
 validateRemoteRelationship
@@ -369,40 +331,25 @@
   case value of
     G.VVariable variable ->
       case HM.lookup variable permittedVariables of
-<<<<<<< HEAD
-        Nothing -> Failure (pure (InvalidVariable variable permittedVariables))
-        Just fieldInfo ->
-          bindValidation
-            (columnInfoToNamedType fieldInfo)
-            (\actualNamedType -> isTypeCoercible (G.toGT actualNamedType) expectedGType)
-    G.VInt {} -> isTypeCoercible (G.toGT $ mkScalarTy PGInteger) expectedGType
-    G.VFloat {} -> isTypeCoercible (G.toGT $ mkScalarTy PGFloat) expectedGType
-    G.VBoolean {} -> isTypeCoercible (G.toGT $ mkScalarTy PGBoolean) expectedGType
-    G.VNull -> Failure (pure NullNotAllowedHere)
-    G.VString {} -> isTypeCoercible (G.toGT $ mkScalarTy PGText) expectedGType
-    G.VEnum _ -> Failure (pure UnsupportedEnum)
-    G.VList (G.unListValue -> values) -> do
-=======
         Nothing -> throwError (InvalidVariable variable permittedVariables)
         Just fieldInfo -> do
           namedType <- columnInfoToNamedType fieldInfo
-          assertType (mkGraphQLType namedType) expectedGType
+          isTypeCoercible (mkGraphQLType namedType) expectedGType
     G.VInt {} -> do
       intScalarGType <- (mkGraphQLType <$> mkScalarTy PGInteger)
-      assertType intScalarGType expectedGType
+      isTypeCoercible intScalarGType expectedGType
     G.VFloat {} -> do
       floatScalarGType <- (mkGraphQLType <$> mkScalarTy PGFloat)
-      assertType floatScalarGType expectedGType
+      isTypeCoercible floatScalarGType expectedGType
     G.VBoolean {} -> do
       boolScalarGType <- (mkGraphQLType <$> mkScalarTy PGBoolean)
-      assertType boolScalarGType expectedGType
+      isTypeCoercible boolScalarGType expectedGType
     G.VNull -> throwError NullNotAllowedHere
     G.VString {} -> do
       stringScalarGType <- (mkGraphQLType <$> mkScalarTy PGText)
-      assertType stringScalarGType expectedGType
+      isTypeCoercible stringScalarGType expectedGType
     G.VEnum _ -> throwError UnsupportedEnum
     G.VList values -> do
->>>>>>> 10a5579b
       case values of
         []  -> pure ()
         [_] -> pure ()
@@ -438,8 +385,17 @@
     mkGraphQLType =
       G.TypeNamed (G.Nullability False)
 
-<<<<<<< HEAD
-isTypeCoercible :: G.GType -> G.GType -> Validation (NonEmpty ValidationError) ()
+    mkScalarTy scalarType = do
+      eitherScalar <- runExceptT $ mkScalarTypeName scalarType
+      case eitherScalar of
+        Left _ -> throwError $ InvalidGraphQLName $ toSQLTxt scalarType
+        Right s -> pure s
+
+isTypeCoercible
+  :: (MonadError ValidationError m)
+  => G.GType
+  -> G.GType
+  -> m ()
 isTypeCoercible actualType expectedType =
   -- The GraphQL spec says that, a singleton type can be coerced into  an array
   -- type. Which means that if the 'actualType' is a singleton type, like
@@ -455,32 +411,7 @@
      | (actualNestingLevel == expectedNestingLevel || actualNestingLevel == 0) -> pure ()
      | otherwise -> raiseValidationError
      where
-       raiseValidationError = Failure (pure $ ExpectedTypeButGot expectedType actualType)
-=======
-    mkScalarTy scalarType = do
-      eitherScalar <- runExceptT $ mkScalarTypeName scalarType
-      case eitherScalar of
-        Left _ -> throwError $ InvalidGraphQLName $ toSQLTxt scalarType
-        Right s -> pure s
-
-assertType
-  :: (MonadError ValidationError m)
-  => G.GType
-  -> G.GType
-  -> m ()
-assertType actualType expectedType = do
-  -- check if both are list types or both are named types
-  (when
-     (G.isListType actualType /= G.isListType expectedType)
-     (throwError $ ExpectedTypeButGot expectedType actualType))
-  -- if list type then check over unwrapped type, else check base types
-  if G.isListType actualType
-    then assertType (unwrapGraphQLType actualType) (unwrapGraphQLType expectedType)
-    else (when
-            (G.getBaseType actualType /= G.getBaseType expectedType)
-            (throwError $ ExpectedTypeButGot expectedType actualType))
-  pure ()
->>>>>>> 10a5579b
+       raiseValidationError = throwError $ ExpectedTypeButGot expectedType actualType
 
 assertListType :: (MonadError ValidationError m) => G.GType -> m ()
 assertListType actualType =
