{-# LANGUAGE RecordWildCards      #-}
{-# LANGUAGE UndecidableInstances #-}

module Hasura.Tracing
  ( MonadTrace(..)
  , TraceT
  , runTraceT
  , runTraceTWith
  , runTraceTWithReporter
  , runTraceTInContext
  , interpTraceT
  , TraceContext(..)
  , Reporter(..)
  , noReporter
  , HasReporter(..)
  , TracingMetadata
  , extractHttpContext
  , tracedHttpRequest
  , injectEventContext
  , extractEventContext
  ) where

import           Hasura.Prelude
import           Control.Lens                ((^?))
import           Control.Monad.Trans.Control
import           Control.Monad.Morph
import           Control.Monad.Unique
import           Data.String                 (fromString)
import           Network.URI                 (URI)

import qualified Data.Aeson                  as J
import qualified Data.Aeson.Lens             as JL
import qualified Data.ByteString             as BS
import qualified Data.ByteString.Lazy        as BL
import qualified Network.HTTP.Client         as HTTP
import qualified Network.HTTP.Types.Header   as HTTP
import qualified System.Random               as Rand
import qualified Web.HttpApiData             as HTTP
<<<<<<< HEAD

=======
import qualified Data.Binary                 as Bin
import qualified Data.ByteString.Base16      as Hex

 
>>>>>>> fa944b18
-- | Any additional human-readable key-value pairs relevant
-- to the execution of a block of code.
type TracingMetadata = [(Text, Text)]

newtype Reporter = Reporter
  { runReporter
      :: forall io a
       . MonadIO io
      => TraceContext
      -- ^ the current trace context
      -> Text
      -- ^ human-readable name for this block of code
      -> io (a, TracingMetadata)
      -- ^ the action whose execution we want to report, returning
      -- any metadata emitted
      -> io a
  }

noReporter :: Reporter
noReporter = Reporter \_ _ -> fmap fst

-- | A type class for monads which support some
-- way to report execution traces.
class Monad m => HasReporter m where
  -- | Get the current tracer
  askReporter :: m Reporter

  default askReporter :: m Reporter
  askReporter = pure noReporter

instance HasReporter m => HasReporter (ReaderT r m) where
  askReporter = lift askReporter

instance HasReporter m => HasReporter (ExceptT e m) where
  askReporter = lift askReporter

-- | A trace context records the current active trace,
-- the active span within that trace, and the span's parent,
-- unless the current span is the root.
data TraceContext = TraceContext
  { tcCurrentTrace   :: !Word64
  , tcCurrentSpan    :: !Word64
  , tcCurrentParent  :: !(Maybe Word64)
  }

-- | The 'TraceT' monad transformer adds the ability to keep track of
-- the current trace context.
newtype TraceT m a = TraceT { unTraceT :: ReaderT (TraceContext, Reporter) (WriterT TracingMetadata m) a }
  deriving (Functor, Applicative, Monad, MonadIO, MonadUnique)

instance MonadTrans TraceT where
  lift = TraceT . lift . lift

instance MFunctor TraceT where
  hoist f (TraceT rwma) = TraceT (hoist (hoist f) rwma)

deriving instance MonadBase b m => MonadBase b (TraceT m)
deriving instance MonadBaseControl b m => MonadBaseControl b (TraceT m)

instance MonadError e m => MonadError e (TraceT m) where
  throwError = lift . throwError
  catchError (TraceT m) f = TraceT (catchError m (unTraceT . f))

instance MonadReader r m => MonadReader r (TraceT m) where
  ask = TraceT $ lift ask
  local f m = TraceT $ mapReaderT (local f) (unTraceT m)

-- | Run an action in the 'TraceT' monad transformer.
-- 'runTraceT' delimits a new trace with its root span, and the arguments
-- specify a name and metadata for that span.
runTraceT :: (HasReporter m, MonadIO m) => Text -> TraceT m a -> m a
runTraceT name tma = do
  rep <- askReporter
  runTraceTWithReporter rep name tma

runTraceTWith :: MonadIO m => TraceContext -> Reporter -> Text -> TraceT m a -> m a
runTraceTWith ctx rep name tma =
  runReporter rep ctx name
    $ runWriterT
    $ runReaderT (unTraceT tma) (ctx, rep)

-- | Run an action in the 'TraceT' monad transformer in an
-- existing context.
runTraceTInContext :: (MonadIO m, HasReporter m) => TraceContext -> Text -> TraceT m a -> m a
runTraceTInContext ctx name tma = do
  rep <- askReporter
  runTraceTWith ctx rep name tma

-- | Run an action in the 'TraceT' monad transformer in an
-- existing context.
runTraceTWithReporter :: MonadIO m => Reporter -> Text -> TraceT m a -> m a
runTraceTWithReporter rep name tma = do
  ctx <- TraceContext
           <$> liftIO Rand.randomIO
           <*> liftIO Rand.randomIO
           <*> pure Nothing
  runTraceTWith ctx rep name tma

-- | Monads which support tracing. 'TraceT' is the standard example.
class Monad m => MonadTrace m where
  -- | Trace the execution of a block of code, attaching a human-readable name.
  trace :: Text -> m a -> m a

  -- | Ask for the current tracing context, so that we can provide it to any
  -- downstream services, e.g. in HTTP headers.
  currentContext :: m TraceContext

  -- | Ask for the current tracing reporter
  currentReporter :: m Reporter

  -- | Log some metadata to be attached to the current span
  attachMetadata :: TracingMetadata -> m ()

-- | Reinterpret a 'TraceT' action in another 'MonadTrace'.
-- This can be useful when you need to reorganize a monad transformer stack.
interpTraceT
  :: MonadTrace n
  => (m (a, TracingMetadata) -> n (b, TracingMetadata))
  -> TraceT m a
  -> n b
interpTraceT f (TraceT rwma) = do
  ctx <- currentContext
  rep <- currentReporter
  (b, meta) <- f (runWriterT (runReaderT rwma (ctx, rep)))
  attachMetadata meta
  pure b

-- | If the underlying monad can report trace data, then 'TraceT' will
-- collect it and hand it off to that reporter.
instance MonadIO m => MonadTrace (TraceT m) where
  trace name ma = TraceT . ReaderT $ \(ctx, rep) -> do
    spanId <- liftIO (Rand.randomIO :: IO Word64)
    let subCtx = ctx { tcCurrentSpan = spanId
                     , tcCurrentParent = Just (tcCurrentSpan ctx)
                     }
    lift . runReporter rep subCtx name . runWriterT $ runReaderT (unTraceT ma) (subCtx, rep)

  currentContext = TraceT (asks fst)

  currentReporter = TraceT (asks snd)

  attachMetadata = TraceT . tell

instance MonadTrace m => MonadTrace (ReaderT r m) where
  trace = mapReaderT . trace
  currentContext = lift currentContext
  currentReporter = lift currentReporter
  attachMetadata = lift . attachMetadata

instance MonadTrace m => MonadTrace (StateT e m) where
  trace = mapStateT . trace
  currentContext = lift currentContext
  currentReporter = lift currentReporter
  attachMetadata = lift . attachMetadata

instance MonadTrace m => MonadTrace (ExceptT e m) where
  trace = mapExceptT . trace
  currentContext = lift currentContext
  currentReporter = lift currentReporter
  attachMetadata = lift . attachMetadata

-- | Encode Word64 to 16 character hex string
word64ToHex :: Word64 -> Text
word64ToHex randNum = bsToTxt $ Hex.encode numInBytes
  where numInBytes = BL.toStrict (Bin.encode  randNum)

-- | Decode 16 character hex string to Word64 
-- | Hex.Decode returns two tuples: (properly decoded data, string starts at the first invalid base16 sequence)
hexToWord64 :: Text -> Maybe Word64
hexToWord64 randText = do
  let (decoded, leftovers) = Hex.decode $ txtToBs randText
      decodedWord64 = Bin.decode $ BL.fromStrict decoded
  guard (BS.null leftovers)
  pure decodedWord64
        

-- | Inject the trace context as a set of HTTP headers.
injectHttpContext :: TraceContext -> [HTTP.Header]
<<<<<<< HEAD
injectHttpContext TraceContext{..} =
  [ ("X-Hasura-TraceId", fromString (show tcCurrentTrace))
  , ("X-Hasura-SpanId", fromString (show tcCurrentSpan))
  ]

=======
injectHttpContext TraceContext{..} = 
  ("X-B3-TraceId", txtToBs $ word64ToHex tcCurrentTrace)
  : ("X-B3-SpanId", txtToBs $ word64ToHex tcCurrentSpan)
  : [ ("X-B3-ParentSpanId", txtToBs $ word64ToHex parentID)
    | parentID <- maybeToList tcCurrentParent
    ]
  
>>>>>>> fa944b18
-- | Extract the trace and parent span headers from a HTTP request
-- and create a new 'TraceContext'. The new context will contain
-- a fresh span ID, and the provided span ID will be assigned as
-- the immediate parent span.
extractHttpContext :: [HTTP.Header] -> IO (Maybe TraceContext)
extractHttpContext hdrs = do
  freshSpanId <- liftIO Rand.randomIO
  pure $ TraceContext
    <$> (hexToWord64 =<< HTTP.parseHeaderMaybe =<< lookup "X-B3-TraceId" hdrs)
    <*> pure freshSpanId
    <*> pure (hexToWord64 =<< HTTP.parseHeaderMaybe =<< lookup "X-B3-SpanId" hdrs)


-- | Inject the trace context as a JSON value, appropriate for
-- storing in (e.g.) an event trigger payload.
injectEventContext :: TraceContext -> J.Value
injectEventContext TraceContext{..} =
  J.object
    [ "trace_id" J..= tcCurrentTrace 
    , "span_id"  J..= tcCurrentSpan 
    ]
  
-- | Extract a trace context from an event trigger payload.
extractEventContext :: J.Value -> IO (Maybe TraceContext)
extractEventContext e = do
  freshSpanId <- liftIO Rand.randomIO
  pure $ TraceContext
    <$> (e ^? JL.key "trace_context" . JL.key "trace_id" . JL._Integral)
    <*> pure freshSpanId
    <*> pure (e ^? JL.key "trace_context" . JL.key "span_id" . JL._Integral)

-- | Perform HTTP request which supports Trace headers
<<<<<<< HEAD
tracedHttpRequest
  :: MonadTrace m
=======
tracedHttpRequest 
  :: MonadTrace m 
>>>>>>> fa944b18
  => HTTP.Request
  -- ^ http request that needs to be made
  -> (HTTP.Request -> m a)
  -- ^ a function that takes the traced request and executes it
  -> m a
tracedHttpRequest req f = do
  let method = bsToTxt (HTTP.method req)
      uri = show @URI (HTTP.getUri req)
  trace (method <> " " <> fromString uri) do
    let reqBytes = case HTTP.requestBody req of
          HTTP.RequestBodyBS bs -> Just (fromIntegral (BS.length bs))
          HTTP.RequestBodyLBS bs -> Just (BL.length bs)
          HTTP.RequestBodyBuilder len _ -> Just len
          HTTP.RequestBodyStream len _ -> Just len
          _ -> Nothing
    for_ reqBytes \b ->
      attachMetadata [("request_body_bytes", fromString (show b))]
    ctx <- currentContext
    let req' = req { HTTP.requestHeaders =
                       injectHttpContext ctx <> HTTP.requestHeaders req
                   }
    f req'<|MERGE_RESOLUTION|>--- conflicted
+++ resolved
@@ -36,14 +36,11 @@
 import qualified Network.HTTP.Types.Header   as HTTP
 import qualified System.Random               as Rand
 import qualified Web.HttpApiData             as HTTP
-<<<<<<< HEAD
-
-=======
+
 import qualified Data.Binary                 as Bin
 import qualified Data.ByteString.Base16      as Hex
 
- 
->>>>>>> fa944b18
+
 -- | Any additional human-readable key-value pairs relevant
 -- to the execution of a block of code.
 type TracingMetadata = [(Text, Text)]
@@ -210,7 +207,7 @@
 word64ToHex randNum = bsToTxt $ Hex.encode numInBytes
   where numInBytes = BL.toStrict (Bin.encode  randNum)
 
--- | Decode 16 character hex string to Word64 
+-- | Decode 16 character hex string to Word64
 -- | Hex.Decode returns two tuples: (properly decoded data, string starts at the first invalid base16 sequence)
 hexToWord64 :: Text -> Maybe Word64
 hexToWord64 randText = do
@@ -218,25 +215,17 @@
       decodedWord64 = Bin.decode $ BL.fromStrict decoded
   guard (BS.null leftovers)
   pure decodedWord64
-        
+
 
 -- | Inject the trace context as a set of HTTP headers.
 injectHttpContext :: TraceContext -> [HTTP.Header]
-<<<<<<< HEAD
 injectHttpContext TraceContext{..} =
-  [ ("X-Hasura-TraceId", fromString (show tcCurrentTrace))
-  , ("X-Hasura-SpanId", fromString (show tcCurrentSpan))
-  ]
-
-=======
-injectHttpContext TraceContext{..} = 
   ("X-B3-TraceId", txtToBs $ word64ToHex tcCurrentTrace)
   : ("X-B3-SpanId", txtToBs $ word64ToHex tcCurrentSpan)
   : [ ("X-B3-ParentSpanId", txtToBs $ word64ToHex parentID)
     | parentID <- maybeToList tcCurrentParent
     ]
-  
->>>>>>> fa944b18
+
 -- | Extract the trace and parent span headers from a HTTP request
 -- and create a new 'TraceContext'. The new context will contain
 -- a fresh span ID, and the provided span ID will be assigned as
@@ -255,10 +244,10 @@
 injectEventContext :: TraceContext -> J.Value
 injectEventContext TraceContext{..} =
   J.object
-    [ "trace_id" J..= tcCurrentTrace 
-    , "span_id"  J..= tcCurrentSpan 
+    [ "trace_id" J..= tcCurrentTrace
+    , "span_id"  J..= tcCurrentSpan
     ]
-  
+
 -- | Extract a trace context from an event trigger payload.
 extractEventContext :: J.Value -> IO (Maybe TraceContext)
 extractEventContext e = do
@@ -269,13 +258,8 @@
     <*> pure (e ^? JL.key "trace_context" . JL.key "span_id" . JL._Integral)
 
 -- | Perform HTTP request which supports Trace headers
-<<<<<<< HEAD
 tracedHttpRequest
   :: MonadTrace m
-=======
-tracedHttpRequest 
-  :: MonadTrace m 
->>>>>>> fa944b18
   => HTTP.Request
   -- ^ http request that needs to be made
   -> (HTTP.Request -> m a)
