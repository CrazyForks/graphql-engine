--- conflicted
+++ resolved
@@ -3,14 +3,8 @@
 FROM haskell:8.6.5
 
 ARG docker_ver="17.09.0-ce"
-<<<<<<< HEAD
-ARG resolver="lts-13.20"
-ARG stack_ver="2.1.3"
-ARG postgres_ver="11"
+ARG postgres_ver="12"
 ARG node_ver="8.x"
-=======
-ARG postgres_ver="12"
->>>>>>> b84db36e
 
 # Install GNU make, curl, git and docker client. Required to build the server
 RUN apt-get -y update \
